--- conflicted
+++ resolved
@@ -17,14 +17,10 @@
 {% endif %}
 {% if ucx_configured == "true" %}
   {% set ucx_configured_bool = true %}
-<<<<<<< HEAD
 {% elif ucx_configured == "false" %}
   {% set ucx_configured_bool = false %}
 {% else %}
   {# We need to have a default value for the initial pass over the recipe #}
-=======
-{% else %}
->>>>>>> 37479fd1
   {% set ucx_configured_bool = false %}
 {% endif %}
 {% set default_env_var = '' %}
@@ -142,18 +138,13 @@
     - rust
     - ninja
     - cmake {{ cmake_version }}
-<<<<<<< HEAD
-    - {{ compiler('c') }} =11.2   # [linux]
-    - {{ compiler('cxx') }} =11.2 # [linux]
+    - {{ compiler('c') }} ={{ compiler_version }}   # [linux]
+    - {{ compiler('cxx') }} ={{ compiler_version }} # [linux]
     - {{ compiler('c') }}         # [osx]
     - {{ compiler('cxx') }}       # [osx]
-=======
-    - {{ compiler('c') }} ={{ compiler_version }}
-    - {{ compiler('cxx') }} ={{ compiler_version }}
 {% if gpu_enabled_bool %}
     - cuda-nvcc ={{ cuda_version }}
 {% endif %}
->>>>>>> 37479fd1
 
   # Libraries and header files (C/C++).
   host:
@@ -183,10 +174,7 @@
 {% endif %}
 {% if ucx_configured_bool %}
     - ucx >=1.14
-<<<<<<< HEAD
     - openmpi
-=======
->>>>>>> 37479fd1
 {% endif %}
 
   # Runtime python dependencies
@@ -207,10 +195,7 @@
 {% endif %}
 {% if ucx_configured_bool %}
     - ucx >=1.14
-<<<<<<< HEAD
     - openmpi
-=======
->>>>>>> 37479fd1
 {% endif %}
 
   run_constrained:
