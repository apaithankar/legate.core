# SPDX-FileCopyrightText: Copyright (c) 2023 NVIDIA CORPORATION & AFFILIATES.
#                         All rights reserved.
# SPDX-License-Identifier: LicenseRef-NvidiaProprietary
#
# NVIDIA CORPORATION, its affiliates and licensors retain all intellectual
# property and proprietary rights in and to this material, related
# documentation and any modifications thereto. Any use, reproduction,
# disclosure or distribution of this material and related documentation
# without an express license agreement from NVIDIA CORPORATION or
# its affiliates is strictly prohibited.

from __future__ import annotations

import time
from typing import TYPE_CHECKING

from ..test_stage import TestStage
from ..util import UNPIN_ENV

if TYPE_CHECKING:
    from ....util.types import ArgList, EnvDict
    from ... import FeatureType
    from ...config import Config
    from ...test_system import TestSystem
    from ..util import Shard, StageSpec


class GPU(TestStage):
    """A test stage for exercising GPU features.

    Parameters
    ----------
    config: Config
        Test runner configuration

    system: TestSystem
        Process execution wrapper

    """

    kind: FeatureType = "cuda"

    args: ArgList = []

    def __init__(self, config: Config, system: TestSystem) -> None:
        raise RuntimeError("GPU test are not supported on OSX")

    def env(self, config: Config, system: TestSystem) -> EnvDict:
        return dict(UNPIN_ENV)

    def delay(self, shard: Shard, config: Config, system: TestSystem) -> None:
<<<<<<< HEAD
        time.sleep(config.gpu_delay / 1000)
=======
        time.sleep(config.execution.gpu_delay / 1000)
>>>>>>> 37479fd1

    def shard_args(self, shard: Shard, config: Config) -> ArgList:
        raise NotImplementedError()

    def compute_spec(self, config: Config, system: TestSystem) -> StageSpec:
        raise NotImplementedError()<|MERGE_RESOLUTION|>--- conflicted
+++ resolved
@@ -49,11 +49,7 @@
         return dict(UNPIN_ENV)
 
     def delay(self, shard: Shard, config: Config, system: TestSystem) -> None:
-<<<<<<< HEAD
-        time.sleep(config.gpu_delay / 1000)
-=======
         time.sleep(config.execution.gpu_delay / 1000)
->>>>>>> 37479fd1
 
     def shard_args(self, shard: Shard, config: Config) -> ArgList:
         raise NotImplementedError()
