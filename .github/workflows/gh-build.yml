name: Build legate.core.internal on GH

on:
  workflow_call:
    inputs:
      build-target:
        required: true
        type: string
      runs-on:
        required: true
        type: string
      sha:
        required: true
        type: string

env:
  GITHUB_TOKEN: ${{ secrets.GITHUB_TOKEN }}
  IMAGE_NAME: legate.core-${{ inputs.build-target }}
  USE_CUDA: ${{ (inputs.build-target == 'cpu' && 'OFF') || 'ON' }}

jobs:
  build:
    name: build-${{ inputs.build-target }}-sub-workflow

    permissions:
      id-token: write # This is required for configure-aws-credentials
      contents: read  # This is required for actions/checkout
      packages: write # This is required to push docker image to ghcr.io

    runs-on: ${{ inputs.runs-on }}

    steps:
      - name: Checkout legate.core.internal (= this repo)
        uses: actions/checkout@v3
        with:
          fetch-depth: 0

      - if: github.repository_owner == 'nv-legate'
        name: Get AWS credentials for sccache bucket
        uses: aws-actions/configure-aws-credentials@v2
        with:
          aws-region: us-east-2
          role-duration-seconds: 28800 # 8 hours
          role-to-assume: arn:aws:iam::279114543810:role/gha-oidc-nv-legate

      - name: Build docker image
        run: |
          echo BUILD_TARGET: ${{ inputs.build-target }}
          echo USE_CUDA: ${{ env.USE_CUDA }}

          docker build \
            --build-arg AWS_SESSION_TOKEN=${{ env.AWS_SESSION_TOKEN }} \
            --build-arg AWS_ACCESS_KEY_ID=${{ env.AWS_ACCESS_KEY_ID }} \
            --build-arg AWS_SECRET_ACCESS_KEY=${{ env.AWS_SECRET_ACCESS_KEY }} \
            --build-arg GITHUB_TOKEN=${{ env.GITHUB_TOKEN }} \
            --build-arg USE_CUDA=${{ env.USE_CUDA }} \
            --progress=plain \
            --tag=$IMAGE_NAME:${{ inputs.sha }} \
            --label "git-commit=${{ inputs.sha }}" \
            -f continuous_integration/Dockerfile .

      - name: Log in to container image registry
        run: echo "${{ secrets.GITHUB_TOKEN }}" | docker login ghcr.io -u $ --password-stdin

      - name: Push image
        run: |
          IMAGE_ID=ghcr.io/${{ github.repository_owner }}/$IMAGE_NAME

          # Change all uppercase to lowercase
          IMAGE_ID=$(echo $IMAGE_ID | tr '[A-Z]' '[a-z]')

          VERSION=${{ inputs.sha }}

          docker tag $IMAGE_NAME:$VERSION $IMAGE_ID:$VERSION
          docker push $IMAGE_ID:$VERSION

      - name: Copy artifacts back to the host
        run: |
          mkdir -p artifacts
          docker run  -v "$(pwd)/artifacts:/home/coder/.artifacts" --rm -t $IMAGE_NAME:${{ inputs.sha }} copy-artifacts
          echo --------- DOCKER HISTORY START -----------
          docker history $IMAGE_NAME:${{ inputs.sha }}
          echo --------- DOCKER HISTORY END -----------

      - name: Display structure of workdir
        run: ls -R

      - name: Upload build artifacts
        uses: actions/upload-artifact@v3
        with:
<<<<<<< HEAD
          name: "legate.core.internal-${{ inputs.build-target }}-${{ inputs.sha }}"
          path: |
            /tmp/conda-build
            /tmp/out
=======
          name: "legate.core-${{ inputs.build-target }}-${{ inputs.sha }}"
          path: artifacts
>>>>>>> 6a1bccba
<|MERGE_RESOLUTION|>--- conflicted
+++ resolved
@@ -88,12 +88,7 @@
       - name: Upload build artifacts
         uses: actions/upload-artifact@v3
         with:
-<<<<<<< HEAD
           name: "legate.core.internal-${{ inputs.build-target }}-${{ inputs.sha }}"
           path: |
             /tmp/conda-build
-            /tmp/out
-=======
-          name: "legate.core-${{ inputs.build-target }}-${{ inputs.sha }}"
-          path: artifacts
->>>>>>> 6a1bccba
+            /tmp/out