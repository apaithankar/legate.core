--- conflicted
+++ resolved
@@ -88,8 +88,6 @@
                 )
 
     store.get_inline_allocation()
-<<<<<<< HEAD
-=======
 
 
 def test_shifted_slices():
@@ -113,7 +111,6 @@
                 task.add_scalar_arg(j - i, ty.int32)  # proc_count
                 task.add_scalar_arg(i, ty.int32)  # start_proc_id
                 task.execute()
->>>>>>> 0d0d427c
 
 
 if __name__ == "__main__":
