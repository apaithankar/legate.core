/* Copyright 2021-2022 NVIDIA Corporation
 *
 * Licensed under the Apache License, Version 2.0 (the "License");
 * you may not use this file except in compliance with the License.
 * You may obtain a copy of the License at
 *
 *     http://www.apache.org/licenses/LICENSE-2.0
 *
 * Unless required by applicable law or agreed to in writing, software
 * distributed under the License is distributed on an "AS IS" BASIS,
 * WITHOUT WARRANTIES OR CONDITIONS OF ANY KIND, either express or implied.
 * See the License for the specific language governing permissions and
 * limitations under the License.
 *
 */

#pragma once

#include "core/data/buffer.h"
#include "core/data/transform.h"
#include "core/task/return.h"
#include "core/utilities/machine.h"
#include "core/utilities/typedefs.h"
#include "legate_defines.h"
#include "legion.h"

/** @defgroup data Data abstractions and allocators
 */

/**
 * @file
 * @brief Class definition for legate::Store
 */

namespace legate {

class RegionField {
 public:
  RegionField() {}
  RegionField(int32_t dim, const Legion::PhysicalRegion& pr, Legion::FieldID fid);

 public:
  RegionField(RegionField&& other) noexcept;
  RegionField& operator=(RegionField&& other) noexcept;

 private:
  RegionField(const RegionField& other)            = delete;
  RegionField& operator=(const RegionField& other) = delete;

 public:
  bool valid() const;

 public:
  int32_t dim() const { return dim_; }

 private:
  template <typename ACC, int32_t N>
  struct trans_accessor_fn {
    template <int32_t M>
    ACC operator()(const Legion::PhysicalRegion& pr,
                   Legion::FieldID fid,
                   const Legion::AffineTransform<M, N>& transform)
    {
      return ACC(pr, fid, transform);
    }
    template <int32_t M>
    ACC operator()(const Legion::PhysicalRegion& pr,
                   Legion::FieldID fid,
                   const Legion::AffineTransform<M, N>& transform,
                   const Rect<N>& bounds)
    {
      return ACC(pr, fid, transform, bounds);
    }
    template <int32_t M>
    ACC operator()(const Legion::PhysicalRegion& pr,
                   Legion::FieldID fid,
                   int32_t redop_id,
                   const Legion::AffineTransform<M, N>& transform)
    {
      return ACC(pr, fid, redop_id, transform);
    }
    template <int32_t M>
    ACC operator()(const Legion::PhysicalRegion& pr,
                   Legion::FieldID fid,
                   int32_t redop_id,
                   const Legion::AffineTransform<M, N>& transform,
                   const Rect<N>& bounds)
    {
      return ACC(pr, fid, redop_id, transform, bounds);
    }
  };

  struct get_domain_fn {
    template <int32_t DIM>
    Domain operator()(const Legion::PhysicalRegion& pr)
    {
      return Domain(pr.get_bounds<DIM, Legion::coord_t>());
    }
  };

 public:
  template <typename T, int32_t DIM>
  AccessorRO<T, DIM> read_accessor() const;
  template <typename T, int32_t DIM>
  AccessorWO<T, DIM> write_accessor() const;
  template <typename T, int32_t DIM>
  AccessorRW<T, DIM> read_write_accessor() const;
  template <typename OP, bool EXCLUSIVE, int32_t DIM>
  AccessorRD<OP, EXCLUSIVE, DIM> reduce_accessor(int32_t redop_id) const;

 public:
  template <typename T, int32_t DIM>
  AccessorRO<T, DIM> read_accessor(const Legion::DomainAffineTransform& transform) const;
  template <typename T, int32_t DIM>
  AccessorWO<T, DIM> write_accessor(const Legion::DomainAffineTransform& transform) const;
  template <typename T, int32_t DIM>
  AccessorRW<T, DIM> read_write_accessor(const Legion::DomainAffineTransform& transform) const;
  template <typename OP, bool EXCLUSIVE, int32_t DIM>
  AccessorRD<OP, EXCLUSIVE, DIM> reduce_accessor(
    int32_t redop_id, const Legion::DomainAffineTransform& transform) const;

 public:
  template <typename T, int32_t DIM>
  AccessorRO<T, DIM> read_accessor(const Rect<DIM>& bounds) const;
  template <typename T, int32_t DIM>
  AccessorWO<T, DIM> write_accessor(const Rect<DIM>& bounds) const;
  template <typename T, int32_t DIM>
  AccessorRW<T, DIM> read_write_accessor(const Rect<DIM>& bounds) const;
  template <typename OP, bool EXCLUSIVE, int32_t DIM>
  AccessorRD<OP, EXCLUSIVE, DIM> reduce_accessor(int32_t redop_id, const Rect<DIM>& bounds) const;

 public:
  template <typename T, int32_t DIM>
  AccessorRO<T, DIM> read_accessor(const Rect<DIM>& bounds,
                                   const Legion::DomainAffineTransform& transform) const;
  template <typename T, int32_t DIM>
  AccessorWO<T, DIM> write_accessor(const Rect<DIM>& bounds,
                                    const Legion::DomainAffineTransform& transform) const;
  template <typename T, int32_t DIM>
  AccessorRW<T, DIM> read_write_accessor(const Rect<DIM>& bounds,
                                         const Legion::DomainAffineTransform& transform) const;
  template <typename OP, bool EXCLUSIVE, int32_t DIM>
  AccessorRD<OP, EXCLUSIVE, DIM> reduce_accessor(
    int32_t redop_id,
    const Rect<DIM>& bounds,
    const Legion::DomainAffineTransform& transform) const;

 public:
  template <int32_t DIM>
  Rect<DIM> shape() const;
  Domain domain() const;

 public:
  void unmap();

 public:
  bool is_readable() const { return readable_; }
  bool is_writable() const { return writable_; }
  bool is_reducible() const { return reducible_; }

 private:
  int32_t dim_{-1};
  Legion::PhysicalRegion pr_{};
  Legion::FieldID fid_{-1U};

 private:
  bool readable_{false};
  bool writable_{false};
  bool reducible_{false};
};

class UnboundRegionField {
 public:
  UnboundRegionField() {}
  UnboundRegionField(const Legion::OutputRegion& out, Legion::FieldID fid);

 public:
  UnboundRegionField(UnboundRegionField&& other) noexcept;
  UnboundRegionField& operator=(UnboundRegionField&& other) noexcept;

 private:
  UnboundRegionField(const UnboundRegionField& other)            = delete;
  UnboundRegionField& operator=(const UnboundRegionField& other) = delete;

 public:
  bool bound() const { return bound_; }

 public:
  template <typename T, int32_t DIM>
  Buffer<T, DIM> create_output_buffer(const Point<DIM>& extents, bool bind_buffer);

 public:
  template <typename T, int32_t DIM>
  void bind_data(Buffer<T, DIM>& buffer, const Point<DIM>& extents);
  void bind_empty_data(int32_t dim);

 public:
  ReturnValue pack_weight() const;

 private:
  void update_num_elements(size_t num_elements);

 private:
  bool bound_{false};
  Legion::UntypedDeferredValue num_elements_;
  Legion::OutputRegion out_{};
  Legion::FieldID fid_{-1U};
};

class FutureWrapper {
 public:
  FutureWrapper() {}
  FutureWrapper(bool read_only,
                int32_t field_size,
                Domain domain,
                Legion::Future future,
                bool initialize = false);

 public:
  FutureWrapper(const FutureWrapper& other) noexcept;
  FutureWrapper& operator=(const FutureWrapper& other) noexcept;

 public:
  int32_t dim() const { return domain_.dim; }

 public:
  template <typename T, int32_t DIM>
  AccessorRO<T, DIM> read_accessor() const;
  template <typename T, int32_t DIM>
  AccessorWO<T, DIM> write_accessor() const;
  template <typename T, int32_t DIM>
  AccessorRW<T, DIM> read_write_accessor() const;
  template <typename OP, bool EXCLUSIVE, int32_t DIM>
  AccessorRD<OP, EXCLUSIVE, DIM> reduce_accessor(int32_t redop_id) const;

 public:
  template <typename T, int32_t DIM>
  AccessorRO<T, DIM> read_accessor(const Rect<DIM>& bounds) const;
  template <typename T, int32_t DIM>
  AccessorWO<T, DIM> write_accessor(const Rect<DIM>& bounds) const;
  template <typename T, int32_t DIM>
  AccessorRW<T, DIM> read_write_accessor(const Rect<DIM>& bounds) const;
  template <typename OP, bool EXCLUSIVE, int32_t DIM>
  AccessorRD<OP, EXCLUSIVE, DIM> reduce_accessor(int32_t redop_id, const Rect<DIM>& bounds) const;

 public:
  template <typename VAL>
  VAL scalar() const;

 public:
  template <int32_t DIM>
  Rect<DIM> shape() const;
  Domain domain() const;

 public:
  void initialize_with_identity(int32_t redop_id);

 public:
  ReturnValue pack() const;

 private:
  bool read_only_{true};
  size_t field_size_{0};
  Domain domain_{};
  Legion::Future future_{};
  Legion::UntypedDeferredValue buffer_{};
};

/**
 * @ingroup data
 * @brief A multi-dimensional data container storing task data
 */
class Store {
 public:
  Store() {}
  Store(int32_t dim,
        int32_t code,
        int32_t redop_id,
        FutureWrapper future,
        std::shared_ptr<TransformStack>&& transform = nullptr);
  Store(int32_t dim,
        int32_t code,
        int32_t redop_id,
        RegionField&& region_field,
        std::shared_ptr<TransformStack>&& transform = nullptr);
  Store(int32_t dim,
        int32_t code,
        UnboundRegionField&& unbound_field,
        std::shared_ptr<TransformStack>&& transform = nullptr);
  Store(int32_t dim,
        int32_t code,
        int32_t redop_id,
        RegionField&& region_field,
        const std::shared_ptr<TransformStack>& transform);

 public:
  Store(Store&& other) noexcept;
  Store& operator=(Store&& other) noexcept;

 private:
  Store(const Store& other)            = delete;
  Store& operator=(const Store& other) = delete;

 public:
  /**
   * @brief Indicates whether the store is valid. A store passed to a task can be invalid
   * only for reducer tasks for tree reduction.
   *
   * @return true The store is valid
   * @return false The store is invalid and cannot be used in any data access
   */
  bool valid() const;
  /**
   * @brief Indicates whether the store is transformed in any way.
   *
   * @return true The store is transformed
   * @return false The store is not transformed
   */
  bool transformed() const { return !transform_->identity(); }

 public:
  /**
   * @brief Returns the dimension of the store
   *
   * @return The store's dimension
   */
  int32_t dim() const { return dim_; }
  /**
   * @brief Returns the type code of the store
   *
   * @return The store's type code
   */
  template <typename TYPE_CODE = LegateTypeCode>
  TYPE_CODE code() const
  {
    return static_cast<TYPE_CODE>(code_);
  }

 public:
  /**
   * @brief Returns a read-only accessor to the store for the entire domain
   *
   * @return A read-only accessor to the store
   */
  template <typename T, int32_t DIM>
  AccessorRO<T, DIM> read_accessor() const;
  /**
   * @brief Returns a write-only accessor to the store for the entire domain
   *
   * @return A write-only accessor to the store
   */
  template <typename T, int32_t DIM>
  AccessorWO<T, DIM> write_accessor() const;
  /**
   * @brief Returns a read-write accessor to the store for the entire domain
   *
   * @return A read-write accessor to the store
   */
  template <typename T, int32_t DIM>
  AccessorRW<T, DIM> read_write_accessor() const;
  /**
   * @brief Returns a reduction accessor to the store for the entire domain
   *
   * @tparam OP Reduction operator class. For details about reduction operators, See
   * LibraryContext::register_reduction_operator.
   *
   * @tparam EXCLUSIVE Indicates whether reductions can be performed in exclusive mode. If
   * `EXCLUSIVE` is `false`, every reduction via the acecssor is performed atomically.
   *
   * @return A reduction accessor to the store
   */
  template <typename OP, bool EXCLUSIVE, int32_t DIM>
  AccessorRD<OP, EXCLUSIVE, DIM> reduce_accessor() const;

 public:
  /**
   * @brief Returns a read-only accessor to the store for specific bounds.
   *
   * @param bounds Domain within which accesses should be allowed.
   * The actual bounds for valid access are determined by an intersection between
   * the store's domain and the bounds.
   *
   * @return A read-only accessor to the store
   */
  template <typename T, int32_t DIM>
  AccessorRO<T, DIM> read_accessor(const Rect<DIM>& bounds) const;
  /**
   * @brief Returns a write-only accessor to the store for the entire domain
   *
   * @param bounds Domain within which accesses should be allowed.
   * The actual bounds for valid access are determined by an intersection between
   * the store's domain and the bounds.
   *
   * @return A write-only accessor to the store
   */
  template <typename T, int32_t DIM>
  AccessorWO<T, DIM> write_accessor(const Rect<DIM>& bounds) const;
  /**
   * @brief Returns a read-write accessor to the store for the entire domain
   *
   * @param bounds Domain within which accesses should be allowed.
   * The actual bounds for valid access are determined by an intersection between
   * the store's domain and the bounds.
   *
   * @return A read-write accessor to the store
   */
  template <typename T, int32_t DIM>
  AccessorRW<T, DIM> read_write_accessor(const Rect<DIM>& bounds) const;
  /**
   * @brief Returns a reduction accessor to the store for the entire domain
   *
   * @param bounds Domain within which accesses should be allowed.
   * The actual bounds for valid access are determined by an intersection between
   * the store's domain and the bounds.
   *
   * @tparam OP Reduction operator class. For details about reduction operators, See
   * LibraryContext::register_reduction_operator.
   *
   * @tparam EXCLUSIVE Indicates whether reductions can be performed in exclusive mode. If
   * `EXCLUSIVE` is `false`, every reduction via the acecssor is performed atomically.
   *
   * @return A reduction accessor to the store
   */
  template <typename OP, bool EXCLUSIVE, int32_t DIM>
  AccessorRD<OP, EXCLUSIVE, DIM> reduce_accessor(const Rect<DIM>& bounds) const;

 public:
  /**
   * @brief Creates a buffer of specified extents for the unbound store. The returned
   * buffer is always consistent with the mapping policy for the store. Can be invoked
   * multiple times unless `bind_buffer` is true.
   *
   * @param extents Extents of the buffer
   *
   * @param bind_buffer If the value is true, the created buffer will be bound
   * to the store upon return
   *
   * @return A reduction accessor to the store
   */
  template <typename T, int32_t DIM>
  Buffer<T, DIM> create_output_buffer(const Point<DIM>& extents, bool bind_buffer = false);

 public:
  /**
   * @brief Returns the store's domain
   *
   * @return Store's domain
   */
  template <int32_t DIM>
  Rect<DIM> shape() const;
  /**
   * @brief Returns the store's domain in a dimension-erased domain type
   *
   * @return Store's domain in a dimension-erased domain type
   */
  Domain domain() const;

 public:
<<<<<<< HEAD
  void unmap();

 public:
=======
  /**
   * @brief Indicates whether the store can have a read accessor
   *
   * @return true The store can have a read accessor
   * @return false The store cannot have a read accesor
   */
>>>>>>> 78c61d83
  bool is_readable() const { return readable_; }
  /**
   * @brief Indicates whether the store can have a write accessor
   *
   * @return true The store can have a write accessor
   * @return false The store cannot have a write accesor
   */
  bool is_writable() const { return writable_; }
  /**
   * @brief Indicates whether the store can have a reduction accessor
   *
   * @return true The store can have a reduction accessor
   * @return false The store cannot have a reduction accesor
   */
  bool is_reducible() const { return reducible_; }

 public:
  /**
   * @brief Returns the scalar value stored in the store.
   *
   * The requested type must match with the store's data type. If the store is not
   * backed by the future, the runtime will fail with an error message.
   *
   * @tparam VAL Type of the scalar value
   *
   * @return The scalar value stored in the store
   */
  template <typename VAL>
  VAL scalar() const;

 public:
  /**
   * @brief Binds a buffer to the store. Valid only when the store is unbound and
   * has not yet been bound to another buffer. The buffer must be consistent with
   * the mapping policy for the store. Recommend that the buffer be created by
   * a `create_output_buffer` call.
   *
   * @param buffer Buffer to bind to the store
   *
   * @param extents Extents of the buffer. Passing extents smaller than the actual
   * extents of the buffer is legal; the runtime uses the passed extents as the
   * extents of this store.
   *
   */
  template <typename T, int32_t DIM>
  void bind_data(Buffer<T, DIM>& buffer, const Point<DIM>& extents);
  /**
   * @brief Makes the unbound store empty. Valid only when the store is unbound and
   * has not yet been bound to another buffer.
   */
  void bind_empty_data();

 public:
  /**
   * @brief Indicates whether the store is backed by a future
   * (i.e., a container for scalar value)
   *
   * @return true The store is backed by a future
   * @return false The store is backed by a region field
   */
  bool is_future() const { return is_future_; }
  /**
   * @brief Indicates whether the store is an unbound store. The value DOES NOT indicate
   * that the store has already assigned to a buffer; i.e., the store may have been assigned
   * to a buffer even when this function returns `true`.
   *
   * @return true The store is an unbound store
   * @return false The store is a normal store
   */
  bool is_unbound_store() const { return is_unbound_store_; }
  ReturnValue pack() const { return future_.pack(); }
  ReturnValue pack_weight() const { return unbound_field_.pack_weight(); }

 public:
  // TODO: It'd be btter to return a parent store from this method than permanently
  // losing the transform. This requires the backing storages to be referenced by multiple
  // stores, which isn't possible as they use move-only types.
  void remove_transform();

 private:
  void check_valid_return() const;
  void check_buffer_dimension(const int32_t dim) const;
  void check_accessor_dimension(const int32_t dim) const;

 private:
  bool is_future_{false};
  bool is_unbound_store_{false};
  int32_t dim_{-1};
  int32_t code_{-1};
  int32_t redop_id_{-1};

 private:
  FutureWrapper future_;
  RegionField region_field_;
  UnboundRegionField unbound_field_;

 private:
  std::shared_ptr<TransformStack> transform_{nullptr};

 private:
  bool readable_{false};
  bool writable_{false};
  bool reducible_{false};
};

}  // namespace legate

#include "core/data/store.inl"<|MERGE_RESOLUTION|>--- conflicted
+++ resolved
@@ -456,18 +456,18 @@
   Domain domain() const;
 
  public:
-<<<<<<< HEAD
+  /**
+   * @brief Releases all inline allocations of the store
+   */
   void unmap();
 
  public:
-=======
   /**
    * @brief Indicates whether the store can have a read accessor
    *
    * @return true The store can have a read accessor
    * @return false The store cannot have a read accesor
    */
->>>>>>> 78c61d83
   bool is_readable() const { return readable_; }
   /**
    * @brief Indicates whether the store can have a write accessor
