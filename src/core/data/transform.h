--- conflicted
+++ resolved
@@ -23,30 +23,17 @@
 
 namespace legate {
 
-<<<<<<< HEAD
 class BufferBuilder;
 class Partition;
 
-class StoreTransform {
- public:
-  StoreTransform() {}
-  StoreTransform(std::shared_ptr<StoreTransform> parent);
-  virtual ~StoreTransform() {}
-
- public:
+struct Transform {
   virtual Legion::Domain transform(const Legion::Domain& input) const                   = 0;
   virtual Legion::DomainAffineTransform inverse_transform(int32_t in_dim) const         = 0;
   virtual std::unique_ptr<Partition> invert_partition(const Partition* partition) const = 0;
   virtual proj::SymbolicPoint invert(const proj::SymbolicPoint& point) const            = 0;
   virtual void pack(BufferBuilder& buffer) const                                        = 0;
   virtual void print(std::ostream& out) const                                           = 0;
-=======
-struct Transform {
-  virtual Legion::Domain transform(const Legion::Domain& input) const           = 0;
-  virtual Legion::DomainAffineTransform inverse_transform(int32_t in_dim) const = 0;
-  virtual void print(std::ostream& out) const                                   = 0;
 };
->>>>>>> fca9161b
 
 struct StoreTransform : public Transform {
   virtual ~StoreTransform() {}
@@ -61,6 +48,9 @@
  public:
   virtual Legion::Domain transform(const Legion::Domain& input) const override;
   virtual Legion::DomainAffineTransform inverse_transform(int32_t in_dim) const override;
+  virtual std::unique_ptr<Partition> invert_partition(const Partition* partition) const override;
+  virtual proj::SymbolicPoint invert(const proj::SymbolicPoint& point) const override;
+  virtual void pack(BufferBuilder& buffer) const override;
   virtual void print(std::ostream& out) const override;
 
  public:
