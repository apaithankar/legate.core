/* Copyright 2021-2022 NVIDIA Corporation
 *
 * Licensed under the Apache License, Version 2.0 (the "License");
 * you may not use this file except in compliance with the License.
 * You may obtain a copy of the License at
 *
 *     http://www.apache.org/licenses/LICENSE-2.0
 *
 * Unless required by applicable law or agreed to in writing, software
 * distributed under the License is distributed on an "AS IS" BASIS,
 * WITHOUT WARRANTIES OR CONDITIONS OF ANY KIND, either express or implied.
 * See the License for the specific language governing permissions and
 * limitations under the License.
 *
 */

#pragma once

#include "core/type/type_traits.h"
#include "core/utilities/span.h"
#include "core/utilities/typedefs.h"

/**
 * @file
 * @brief Class definition for legate::Scalar
 */

namespace legate {

/**
 * @ingroup data
 * @brief A type-erased container for scalars and tuples of scalars.
 *
 * A Scalar can be owned or shared, depending on whether it owns the backing allocation:
 * If a `Scalar` is shared, it does not own the allocation and any of its copies are also
 * shared. If a `Scalar` is owned, it owns the backing allocation and releases it upon
 * destruction. Any copy of an owned `Scalar` is owned as well.
 *
 * A `Scalar` that stores a tuple of scalars has an allocation big enough to contain both
 * the number of elements and the elements themselves. The number of elements should be
 * stored in the first four bytes of the allocation.
 *
 */
class Scalar {
 public:
  Scalar() = default;
  Scalar(const Scalar& other);
  /**
   * @brief Creates a shared `Scalar` with an existing allocation. The caller is responsible
   * for passing in a sufficiently big allocation.
   *
   * @param type Type of the scalar(s)
   * @param data Allocation containing the data.
   */
  Scalar(std::unique_ptr<Type> type, const void* data);
  ~Scalar();

 public:
  /**
   * @brief Creates an owned scalar from a scalar value
   *
   * @tparam T The scalar type to wrap
   *
   * @param value A scalar value to create a `Scalar` with
   */
  template <typename T>
  Scalar(T value);
  /**
   * @brief Creates an owned scalar from a tuple of scalars. The values in the input vector
   * will be copied.
   *
   * @param values A vector that contains elements of a tuple
   */
  template <typename T>
  Scalar(const std::vector<T>& values);

 public:
  Scalar& operator=(const Scalar& other);

 private:
  void copy(const Scalar& other);

 public:
  /**
   * @brief Returns the data type of the scalar
   *
   * @return Data type
   */
<<<<<<< HEAD
  bool is_tuple() const { return tuple_; }

  /**
   * @brief Returns the type code of the value stored in this scalar
   *
   * @return Type code
   */
  LegateTypeCode code() const { return code_; }

=======
  const Type& type() const { return *type_; }
>>>>>>> d252e79e
  /**
   * @brief Returns the size of allocation for the `Scalar`.
   *
   * @return The size of allocation
   */
  size_t size() const;

 public:
  /**
   * @brief Returns the value stored in the `Scalar`. The call does no type checking;
   * i.e., passing a wrong type parameter will not be caught by the call.
   *
   * @tparam VAL Type of the value to unwrap
   *
   * @return The value stored in the `Scalar`
   */
  template <typename VAL>
  VAL value() const;
  /**
   * @brief Returns values stored in the `Scalar`. If the `Scalar` contains a scalar,
   * a unit span will be returned.
   *
   * @return Values stored in the `Scalar`
   */
  template <typename VAL>
  Span<const VAL> values() const;
  /**
   * @brief Returns a raw pointer to the backing allocation
   *
   * @return A raw pointer to the `Scalar`'s data
   */
  const void* ptr() const { return data_; }

 private:
  bool own_{false};
  std::unique_ptr<Type> type_{nullptr};
  const void* data_;
};

}  // namespace legate

#include "core/data/scalar.inl"<|MERGE_RESOLUTION|>--- conflicted
+++ resolved
@@ -86,19 +86,7 @@
    *
    * @return Data type
    */
-<<<<<<< HEAD
-  bool is_tuple() const { return tuple_; }
-
-  /**
-   * @brief Returns the type code of the value stored in this scalar
-   *
-   * @return Type code
-   */
-  LegateTypeCode code() const { return code_; }
-
-=======
   const Type& type() const { return *type_; }
->>>>>>> d252e79e
   /**
    * @brief Returns the size of allocation for the `Scalar`.
    *
