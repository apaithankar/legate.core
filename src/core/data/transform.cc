/* Copyright 2021-2022 NVIDIA Corporation
 *
 * Licensed under the Apache License, Version 2.0 (the "License");
 * you may not use this file except in compliance with the License.
 * You may obtain a copy of the License at
 *
 *     http://www.apache.org/licenses/LICENSE-2.0
 *
 * Unless required by applicable law or agreed to in writing, software
 * distributed under the License is distributed on an "AS IS" BASIS,
 * WITHOUT WARRANTIES OR CONDITIONS OF ANY KIND, either express or implied.
 * See the License for the specific language governing permissions and
 * limitations under the License.
 *
 */

#include "core/data/transform.h"
#include "core/legate_c.h"
#include "core/partitioning/partition.h"
#include "core/utilities/buffer_builder.h"

namespace legate {

using namespace Legion;

DomainAffineTransform combine(const DomainAffineTransform& lhs, const DomainAffineTransform& rhs)
{
  DomainAffineTransform result;
  auto transform   = lhs.transform * rhs.transform;
  auto offset      = lhs.transform * rhs.offset + lhs.offset;
  result.transform = transform;
  result.offset    = offset;
  return result;
}

TransformStack::TransformStack(std::unique_ptr<StoreTransform>&& transform,
                               std::shared_ptr<TransformStack>&& parent)
  : transform_(std::forward<decltype(transform)>(transform)),
    parent_(std::forward<decltype(parent)>(parent))
{
}

Legion::Domain TransformStack::transform(const Legion::Domain& input) const
{
#ifdef DEBUG_LEGATE
  assert(transform_ != nullptr);
#endif
  return transform_->transform(parent_ != nullptr ? parent_->transform(input) : input);
}

Legion::DomainAffineTransform TransformStack::inverse_transform(int32_t in_dim) const
{
#ifdef DEBUG_LEGATE
  assert(transform_ != nullptr);
#endif
  auto result  = transform_->inverse_transform(in_dim);
  auto out_dim = transform_->target_ndim(in_dim);

  if (parent_ != nullptr) {
    auto parent = parent_->inverse_transform(out_dim);
    return combine(parent, result);
  } else
    return result;
}

void TransformStack::print(std::ostream& out) const
{
#ifdef DEBUG_LEGATE
  assert(transform_ != nullptr);
#endif
  transform_->print(out);
  if (parent_ != nullptr) {
    out << " >> ";
    parent_->print(out);
  }
}

std::unique_ptr<StoreTransform> TransformStack::pop()
{
#ifdef DEBUG_LEGATE
  assert(transform_ != nullptr);
#endif
  auto result = std::move(transform_);
  if (parent_ != nullptr) {
    transform_ = std::move(parent_->transform_);
    parent_    = std::move(parent_->parent_);
  }
  return std::move(result);
}

void TransformStack::dump() const { std::cerr << *this << std::endl; }

Shift::Shift(int32_t dim, int64_t offset) : dim_(dim), offset_(offset) {}

Domain Shift::transform(const Domain& input) const
{
  auto result = input;
  result.rect_data[dim_] += offset_;
  result.rect_data[dim_ + result.dim] += offset_;
  return result;
}

DomainAffineTransform Shift::inverse_transform(int32_t in_dim) const
{
  assert(dim_ < in_dim);
  auto out_dim = in_dim;

  DomainTransform transform;
  transform.m = out_dim;
  transform.n = in_dim;
  for (int32_t i = 0; i < out_dim; ++i)
    for (int32_t j = 0; j < in_dim; ++j)
      transform.matrix[i * in_dim + j] = static_cast<coord_t>(i == j);

  DomainPoint offset;
  offset.dim = out_dim;
  for (int32_t i = 0; i < out_dim; ++i) offset[i] = i == dim_ ? -offset_ : 0;

  DomainAffineTransform result;
  result.transform = transform;
  result.offset    = offset;
  return result;
}

std::unique_ptr<Partition> Shift::invert_partition(const Partition* partition) const
{
  return nullptr;
}

// the shift transform makes no change on the store's dimensions
proj::SymbolicPoint Shift::invert(const proj::SymbolicPoint& point) const { return point; }

void Shift::pack(BufferBuilder& buffer) const
{
  buffer.pack<int32_t>(LEGATE_CORE_TRANSFORM_SHIFT);
  buffer.pack<int32_t>(dim_);
  buffer.pack<int64_t>(offset_);
}

void Shift::print(std::ostream& out) const
{
  out << "Shift(";
  out << "dim: " << dim_ << ", ";
  out << "offset: " << offset_ << ")";
}

int32_t Shift::target_ndim(int32_t source_ndim) const { return source_ndim; }

Promote::Promote(int32_t extra_dim, int64_t dim_size) : extra_dim_(extra_dim), dim_size_(dim_size)
{
}

Domain Promote::transform(const Domain& input) const
{
  Domain output;
  output.dim = input.dim + 1;

  for (int32_t out_dim = 0, in_dim = 0; out_dim < output.dim; ++out_dim)
    if (out_dim == extra_dim_) {
      output.rect_data[out_dim]              = 0;
      output.rect_data[out_dim + output.dim] = dim_size_ - 1;
    } else {
      output.rect_data[out_dim]              = input.rect_data[in_dim];
      output.rect_data[out_dim + output.dim] = input.rect_data[in_dim + input.dim];
      ++in_dim;
    }
  return output;
}

DomainAffineTransform Promote::inverse_transform(int32_t in_dim) const
{
  assert(extra_dim_ < in_dim);
  auto out_dim = in_dim - 1;

  DomainTransform transform;
  transform.m = std::max<int32_t>(out_dim, 1);
  transform.n = in_dim;
  for (int32_t i = 0; i < transform.m; ++i)
    for (int32_t j = 0; j < transform.n; ++j) transform.matrix[i * in_dim + j] = 0;

  if (out_dim > 0)
    for (int32_t j = 0, i = 0; j < transform.n; ++j)
      if (j != extra_dim_) transform.matrix[i++ * in_dim + j] = 1;

  DomainPoint offset;
  offset.dim = std::max<int32_t>(out_dim, 1);
  for (int32_t i = 0; i < transform.m; ++i) offset[i] = 0;

  DomainAffineTransform result;
  result.transform = transform;
  result.offset    = offset;
  return result;
}

std::unique_ptr<Partition> Promote::invert_partition(const Partition* partition) const
{
  switch (partition->kind()) {
    case Partition::Kind::NO_PARTITION: {
      return create_no_partition(partition->runtime());
    }
    case Partition::Kind::TILING: {
      auto tiling = static_cast<const Tiling*>(partition);
      return create_tiling(tiling->runtime(),
                           tiling->tile_shape().remove(extra_dim_),
                           tiling->color_shape().remove(extra_dim_),
                           tiling->offsets().remove(extra_dim_));
    }
  }
  assert(false);
  return nullptr;
}

proj::SymbolicPoint Promote::invert(const proj::SymbolicPoint& point) const
{
  return point.remove(extra_dim_);
}

void Promote::pack(BufferBuilder& buffer) const
{
  buffer.pack<int32_t>(LEGATE_CORE_TRANSFORM_PROMOTE);
  buffer.pack<int32_t>(extra_dim_);
  buffer.pack<int64_t>(dim_size_);
}

void Promote::print(std::ostream& out) const
{
  out << "Promote(";
  out << "extra_dim: " << extra_dim_ << ", ";
  out << "dim_size: " << dim_size_ << ")";
}

int32_t Promote::target_ndim(int32_t source_ndim) const { return source_ndim - 1; }

Project::Project(int32_t dim, int64_t coord) : dim_(dim), coord_(coord) {}

Domain Project::transform(const Domain& input) const
{
  Domain output;
  output.dim = input.dim - 1;

  for (int32_t in_dim = 0, out_dim = 0; in_dim < input.dim; ++in_dim)
    if (in_dim != dim_) {
      output.rect_data[out_dim]              = input.rect_data[in_dim];
      output.rect_data[out_dim + output.dim] = input.rect_data[in_dim + input.dim];
      ++out_dim;
    }
  return output;
}

DomainAffineTransform Project::inverse_transform(int32_t in_dim) const
{
  auto out_dim = in_dim + 1;
  assert(dim_ < out_dim);

  DomainTransform transform;
  transform.m = out_dim;
  if (in_dim == 0) {
    transform.n         = out_dim;
    transform.matrix[0] = 0;
  } else {
    transform.n = in_dim;
    for (int32_t i = 0; i < out_dim; ++i)
      for (int32_t j = 0; j < in_dim; ++j) transform.matrix[i * in_dim + j] = 0;

    for (int32_t i = 0, j = 0; i < out_dim; ++i)
      if (i != dim_) transform.matrix[i * in_dim + j++] = 1;
  }

  DomainPoint offset;
  offset.dim = out_dim;
  for (int32_t i = 0; i < out_dim; ++i) offset[i] = i == dim_ ? coord_ : 0;

  DomainAffineTransform result;
  result.transform = transform;
  result.offset    = offset;
  return result;
}

std::unique_ptr<Partition> Project::invert_partition(const Partition* partition) const
{
  return nullptr;
}

proj::SymbolicPoint Project::invert(const proj::SymbolicPoint& point) const
{
  return point.insert(dim_, proj::SymbolicExpr());
}

void Project::pack(BufferBuilder& buffer) const
{
  buffer.pack<int32_t>(LEGATE_CORE_TRANSFORM_PROJECT);
  buffer.pack<int32_t>(dim_);
  buffer.pack<int64_t>(coord_);
}

void Project::print(std::ostream& out) const
{
  out << "Project(";
  out << "dim: " << dim_ << ", ";
  out << "coord: " << coord_ << ")";
}

<<<<<<< HEAD
Transpose::Transpose(std::vector<int32_t>&& axes, StoreTransformP parent)
  : StoreTransform(std::forward<StoreTransformP>(parent)), axes_(std::move(axes))
{
  inverse_.resize(axes_.size());
  std::iota(inverse_.begin(), inverse_.end(), 0);
  std::sort(inverse_.begin(), inverse_.end(), [&](const int32_t& idx1, const int32_t& idx2) {
    return axes_[idx1] < axes_[idx2];
  });
}
=======
int32_t Project::target_ndim(int32_t source_ndim) const { return source_ndim + 1; }

Transpose::Transpose(std::vector<int32_t>&& axes) : axes_(std::move(axes)) {}
>>>>>>> fca9161b

Domain Transpose::transform(const Domain& input) const
{
  Domain output;
  output.dim = input.dim;
  for (int32_t out_dim = 0; out_dim < output.dim; ++out_dim) {
    auto in_dim                            = axes_[out_dim];
    output.rect_data[out_dim]              = input.rect_data[in_dim];
    output.rect_data[out_dim + output.dim] = input.rect_data[in_dim + input.dim];
  }
  return output;
}

DomainAffineTransform Transpose::inverse_transform(int32_t in_dim) const
{
  DomainTransform transform;
  transform.m = in_dim;
  transform.n = in_dim;
  for (int32_t i = 0; i < in_dim; ++i)
    for (int32_t j = 0; j < in_dim; ++j) transform.matrix[i * in_dim + j] = 0;

  for (int32_t j = 0; j < in_dim; ++j) transform.matrix[axes_[j] * in_dim + j] = 1;

  DomainPoint offset;
  offset.dim = in_dim;
  for (int32_t i = 0; i < in_dim; ++i) offset[i] = 0;

  DomainAffineTransform result;
  result.transform = transform;
  result.offset    = offset;
  return result;
}

std::unique_ptr<Partition> Transpose::invert_partition(const Partition* partition) const
{
  return nullptr;
}

proj::SymbolicPoint Transpose::invert(const proj::SymbolicPoint& point) const
{
  std::vector<proj::SymbolicExpr> exprs;
  std::transform(
    point.data().begin(), point.data().end(), exprs.end(), [&](const proj::SymbolicExpr& expr) {
      auto dim = inverse_[expr.dim()];
      return proj::SymbolicExpr(dim, expr.weight(), expr.offset());
    });
  return proj::SymbolicPoint(std::move(exprs));
}

namespace {  // anonymous
template <typename T>
void print_vector(std::ostream& out, const std::vector<T>& vec)
{
  bool past_first = false;
  out << "[";
  for (const T& val : vec) {
    if (past_first) {
      out << ", ";
    } else {
      past_first = true;
    }
    out << val;
  }
  out << "]";
}
}  // anonymous namespace

void Transpose::pack(BufferBuilder& buffer) const
{
  buffer.pack<int32_t>(LEGATE_CORE_TRANSFORM_TRANSPOSE);
  buffer.pack<uint32_t>(axes_.size());
  for (auto axis : axes_) buffer.pack<int32_t>(axis);
}

void Transpose::print(std::ostream& out) const
{
  out << "Transpose(";
  out << "axes: ";
  print_vector(out, axes_);
  out << ")";
}

int32_t Transpose::target_ndim(int32_t source_ndim) const { return source_ndim; }

Delinearize::Delinearize(int32_t dim, std::vector<int64_t>&& sizes)
  : dim_(dim), sizes_(std::move(sizes)), strides_(sizes_.size(), 1), volume_(1)
{
  for (int32_t dim = sizes_.size() - 2; dim >= 0; --dim)
    strides_[dim] = strides_[dim + 1] * sizes_[dim + 1];
  for (auto size : sizes_) volume_ *= size;
}

Domain Delinearize::transform(const Domain& input) const
{
  auto delinearize = [](const auto dim, const auto ndim, const auto& strides, const Domain& input) {
    Domain output;
    output.dim     = input.dim - 1 + ndim;
    int32_t in_dim = 0;
    for (int32_t in_dim = 0, out_dim = 0; in_dim < input.dim; ++in_dim) {
      if (in_dim == dim) {
        auto lo = input.rect_data[in_dim];
        auto hi = input.rect_data[input.dim + in_dim];
        for (auto stride : strides) {
          output.rect_data[out_dim]              = lo / stride;
          output.rect_data[output.dim + out_dim] = hi / stride;
          lo                                     = lo % stride;
          hi                                     = hi % stride;
          ++out_dim;
        }
      } else {
        output.rect_data[out_dim]              = input.rect_data[in_dim];
        output.rect_data[output.dim + out_dim] = input.rect_data[input.dim + in_dim];
        ++out_dim;
      }
    }
    return output;
  };
  return delinearize(dim_, sizes_.size(), strides_, input);
}

DomainAffineTransform Delinearize::inverse_transform(int32_t in_dim) const
{
  DomainTransform transform;
  int32_t out_dim = in_dim - strides_.size() + 1;
  transform.m     = out_dim;
  transform.n     = in_dim;
  for (int32_t i = 0; i < out_dim; ++i)
    for (int32_t j = 0; j < in_dim; ++j) transform.matrix[i * in_dim + j] = 0;

  for (int32_t i = 0, j = 0; i < out_dim; ++i)
    if (i == dim_)
      for (auto stride : strides_) transform.matrix[i * in_dim + j++] = stride;
    else
      transform.matrix[i * in_dim + j++] = 1;

  DomainPoint offset;
  offset.dim = out_dim;
  for (int32_t i = 0; i < out_dim; ++i) offset[i] = 0;

  DomainAffineTransform result;
  result.transform = transform;
  result.offset    = offset;
  return result;
}

std::unique_ptr<Partition> Delinearize::invert_partition(const Partition* partition) const
{
  return nullptr;
}

proj::SymbolicPoint Delinearize::invert(const proj::SymbolicPoint& point) const
{
  std::vector<proj::SymbolicExpr> exprs;
  for (int32_t dim = 0; dim < dim_ + 1; ++dim) exprs.push_back(point[dim]);
  for (int32_t dim = dim_ + sizes_.size(); dim < point.size(); ++dim) exprs.push_back(point[dim]);
  return proj::SymbolicPoint(std::move(exprs));
}

void Delinearize::pack(BufferBuilder& buffer) const
{
  buffer.pack<int32_t>(LEGATE_CORE_TRANSFORM_DELINEARIZE);
  buffer.pack<int32_t>(dim_);
  buffer.pack<uint32_t>(sizes_.size());
  for (auto extent : sizes_) buffer.pack<int64_t>(extent);
}

void Delinearize::print(std::ostream& out) const
{
  out << "Delinearize(";
  out << "dim: " << dim_ << ", ";
  out << "sizes: ";
  print_vector(out, sizes_);
  out << ")";
}

int32_t Delinearize::target_ndim(int32_t source_ndim) const
{
  return source_ndim - strides_.size() + 1;
}

std::ostream& operator<<(std::ostream& out, const Transform& transform)
{
  transform.print(out);
  return out;
}

}  // namespace legate<|MERGE_RESOLUTION|>--- conflicted
+++ resolved
@@ -300,9 +300,9 @@
   out << "coord: " << coord_ << ")";
 }
 
-<<<<<<< HEAD
-Transpose::Transpose(std::vector<int32_t>&& axes, StoreTransformP parent)
-  : StoreTransform(std::forward<StoreTransformP>(parent)), axes_(std::move(axes))
+int32_t Project::target_ndim(int32_t source_ndim) const { return source_ndim + 1; }
+
+Transpose::Transpose(std::vector<int32_t>&& axes) : axes_(std::move(axes))
 {
   inverse_.resize(axes_.size());
   std::iota(inverse_.begin(), inverse_.end(), 0);
@@ -310,11 +310,6 @@
     return axes_[idx1] < axes_[idx2];
   });
 }
-=======
-int32_t Project::target_ndim(int32_t source_ndim) const { return source_ndim + 1; }
-
-Transpose::Transpose(std::vector<int32_t>&& axes) : axes_(std::move(axes)) {}
->>>>>>> fca9161b
 
 Domain Transpose::transform(const Domain& input) const
 {
