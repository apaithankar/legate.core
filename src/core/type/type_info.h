--- conflicted
+++ resolved
@@ -127,20 +127,18 @@
   virtual std::string to_string() const = 0;
 
   /**
-<<<<<<< HEAD
-   * @brief Serializes the type into a buffer
-   *
-   * @param buffer A BufferBuilder object to serialize the type into
-   */
-  virtual void pack(BufferBuilder& buffer) const = 0;
-=======
    * @brief Indicates whether the type is a primitive type
    *
    * @return true If the type is a primitive type
    * @return false Otherwise
    */
   virtual bool is_primitive() const = 0;
->>>>>>> 7dce037a
+  /**
+   * @brief Serializes the type into a buffer
+   *
+   * @param buffer A BufferBuilder object to serialize the type into
+   */
+  virtual void pack(BufferBuilder& buffer) const = 0;
 
   /**
    * @brief Records a reduction operator.
@@ -210,14 +208,11 @@
   bool variable_size() const override { return false; }
   std::unique_ptr<Type> clone() const override;
   std::string to_string() const override;
-<<<<<<< HEAD
+  bool is_primitive() const override { return true; }
   void pack(BufferBuilder& buffer) const override;
 
  private:
   bool equal(const Type& other) const override;
-=======
-  bool is_primitive() const override { return true; }
->>>>>>> 7dce037a
 
  private:
   const uint32_t size_;
@@ -236,14 +231,11 @@
   int32_t uid() const override;
   std::unique_ptr<Type> clone() const override;
   std::string to_string() const override;
-<<<<<<< HEAD
+  bool is_primitive() const override { return false; }
   void pack(BufferBuilder& buffer) const override;
 
  private:
   bool equal(const Type& other) const override;
-=======
-  bool is_primitive() const override { return false; }
->>>>>>> 7dce037a
 };
 
 /**
