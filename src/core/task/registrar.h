--- conflicted
+++ resolved
@@ -93,17 +93,13 @@
                       const VariantOptions& options);
 
  public:
-<<<<<<< HEAD
-  void register_all_tasks(LibraryContext& context);
-=======
   /**
    * @brief Registers all tasks recorded in this registrar. Typically invoked in a registration
    * callback of a library.
    *
    * @param context Context of the library that owns this registrar
    */
-  void register_all_tasks(const LibraryContext& context);
->>>>>>> 78c61d83
+  void register_all_tasks(LibraryContext& context);
 
  private:
   std::vector<PendingTaskVariant*> pending_task_variants_;
