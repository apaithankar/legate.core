/* Copyright 2021-2022 NVIDIA Corporation
 *
 * Licensed under the Apache License, Version 2.0 (the "License");
 * you may not use this file except in compliance with the License.
 * You may obtain a copy of the License at
 *
 *     http://www.apache.org/licenses/LICENSE-2.0
 *
 * Unless required by applicable law or agreed to in writing, software
 * distributed under the License is distributed on an "AS IS" BASIS,
 * WITHOUT WARRANTIES OR CONDITIONS OF ANY KIND, either express or implied.
 * See the License for the specific language governing permissions and
 * limitations under the License.
 *
 */

#include "env_defaults.h"
#include "legate.h"

#include "core/mapping/core_mapper.h"
#include "core/mapping/machine.h"
#ifdef LEGATE_USE_CUDA
#include "core/comm/comm_nccl.h"
#endif

namespace legate {

uint32_t extract_env(const char* env_name, const uint32_t default_value, const uint32_t test_value)
{
  const char* env_value = getenv(env_name);
  if (nullptr == env_value) {
    const char* legate_test = getenv("LEGATE_TEST");
    if (legate_test != nullptr && atoi(legate_test) > 0)
      return test_value;
    else
      return default_value;
  } else
    return atoi(env_value);
}

}  // namespace legate

namespace legate::mapping {

// This is a custom mapper implementation that only has to map
// start-up tasks associated with the Legate core, no one else
// should be overriding this mapper so we burry it in here
class CoreMapper : public Mapper {
 public:
  CoreMapper();

 public:
  void set_machine(const legate::mapping::MachineQueryInterface* machine) override;
  legate::mapping::TaskTarget task_target(
    const legate::mapping::Task& task,
    const std::vector<legate::mapping::TaskTarget>& options) override;
  std::vector<legate::mapping::StoreMapping> store_mappings(
    const legate::mapping::Task& task,
    const std::vector<legate::mapping::StoreTarget>& options) override;
  legate::Scalar tunable_value(legate::TunableID tunable_id) override;

 private:
  const Machine machine;
  const int64_t min_gpu_chunk;
  const int64_t min_cpu_chunk;
  const int64_t min_omp_chunk;
  const uint32_t window_size;
  const uint32_t max_pending_exceptions;
  const bool precise_exception_trace;
  const uint32_t field_reuse_frac;
  const uint32_t field_reuse_freq;
  const uint32_t max_lru_length;
};

CoreMapper::CoreMapper()
  : machine(),
    min_gpu_chunk(extract_env("LEGATE_MIN_GPU_CHUNK", MIN_GPU_CHUNK_DEFAULT, MIN_GPU_CHUNK_TEST)),
    min_cpu_chunk(extract_env("LEGATE_MIN_CPU_CHUNK", MIN_CPU_CHUNK_DEFAULT, MIN_CPU_CHUNK_TEST)),
    min_omp_chunk(extract_env("LEGATE_MIN_OMP_CHUNK", MIN_OMP_CHUNK_DEFAULT, MIN_OMP_CHUNK_TEST)),
    window_size(extract_env("LEGATE_WINDOW_SIZE", WINDOW_SIZE_DEFAULT, WINDOW_SIZE_TEST)),
    max_pending_exceptions(extract_env("LEGATE_MAX_PENDING_EXCEPTIONS",
                                       MAX_PENDING_EXCEPTIONS_DEFAULT,
                                       MAX_PENDING_EXCEPTIONS_TEST)),
    precise_exception_trace(static_cast<bool>(extract_env("LEGATE_PRECISE_EXCEPTION_TRACE",
                                                          PRECISE_EXCEPTION_TRACE_DEFAULT,
                                                          PRECISE_EXCEPTION_TRACE_TEST))),
    field_reuse_frac(
      extract_env("LEGATE_FIELD_REUSE_FRAC", FIELD_REUSE_FRAC_DEFAULT, FIELD_REUSE_FRAC_TEST)),
    field_reuse_freq(
      extract_env("LEGATE_FIELD_REUSE_FREQ", FIELD_REUSE_FREQ_DEFAULT, FIELD_REUSE_FREQ_TEST)),
    max_lru_length(
      extract_env("LEGATE_MAX_LRU_LENGTH", MAX_LRU_LENGTH_DEFAULT, MAX_LRU_LENGTH_TEST))
{
}

void CoreMapper::set_machine(const legate::mapping::MachineQueryInterface* m) {}

TaskTarget CoreMapper::task_target(const Task& task, const std::vector<TaskTarget>& options)
{
  return options.front();
}

std::vector<StoreMapping> CoreMapper::store_mappings(const Task& task,
                                                     const std::vector<StoreTarget>& options)
{
<<<<<<< HEAD
  if (context->get_local_task_id(task.task_id) == LEGATE_CORE_TOPLEVEL_TASK_ID) {
    assert(machine.total_cpu_count() > 0);
    output.initial_proc = machine.cpus().front();
    return;
  }

  if (task.is_index_space || task.local_function) {
    Processor proc = Processor::NO_PROC;
    if (task.tag == LEGATE_CPU_VARIANT) {
      proc = machine.cpus().front();
    } else if (task.tag == LEGATE_OMP_VARIANT) {
      proc = machine.omps().front();
    } else {
      assert(task.tag == LEGATE_GPU_VARIANT);
      proc = machine.gpus().front();
    }
    output.initial_proc = proc;
    assert(output.initial_proc.exists());
    return;
  }

  mapping::Task legate_task(&task, context, runtime, ctx);
  assert(context->valid_task_id(task.task_id));
  TaskTarget target;
  switch (task.tag) {
    case LEGATE_GPU_VARIANT: {
      target = mapping::TaskTarget::GPU;
      break;
    }
    case LEGATE_OMP_VARIANT: {
      target = mapping::TaskTarget::OMP;
      break;
    }
    default: {
#ifdef DEBUG_LEGATE
      assert(LEGATE_CPU_VARIANT == task.tag);
#endif
      target = mapping::TaskTarget::CPU;
      break;
    }
  }

  auto local_range = machine.slice(target, legate_task.machine_desc(), true /*fallback_to_global*/);
#ifdef DEBUG_LEGATE
  assert(!local_range.empty());
#endif
  output.initial_proc = local_range.first();
#ifdef DEBUG_LEGATE
  assert(output.initial_proc.exists());
#endif
=======
  return {};
>>>>>>> bdca5a8b
}

Scalar CoreMapper::tunable_value(TunableID tunable_id)
{
<<<<<<< HEAD
  assert(context->valid_task_id(task.task_id));
  output.slices.reserve(input.domain.get_volume());

  // Control-replicated because we've already been sharded
  Domain sharding_domain = task.index_domain;
  if (task.sharding_space.exists())
    sharding_domain = runtime->get_index_space_domain(ctx, task.sharding_space);

  mapping::Task legate_task(&task, context, runtime, ctx);
  auto local_range = machine.slice(legate_task.target(), legate_task.machine_desc());

  for (Domain::DomainPointIterator itr(input.domain); itr; itr++) {
    const Point<1> point       = itr.p;
    const uint32_t local_index = point[0];
    output.slices.push_back(TaskSlice(
      Domain(itr.p, itr.p), local_range[local_index], false /*recurse*/, false /*stealable*/));
  }
}

void CoreMapper::map_task(const Legion::Mapping::MapperContext ctx,
                          const Legion::Task& task,
                          const MapTaskInput& input,
                          MapTaskOutput& output)
{
  assert(context->valid_task_id(task.task_id));
  // Just put our target proc in the target processors for now
  output.target_procs.push_back(task.target_proc);
  if (context->get_local_task_id(task.task_id) == LEGATE_CORE_TOPLEVEL_TASK_ID)
    output.chosen_variant = LEGATE_CPU_VARIANT;
  else
    output.chosen_variant = task.tag;
}

void CoreMapper::select_sharding_functor(const Legion::Mapping::MapperContext ctx,
                                         const Legion::Task& task,
                                         const SelectShardingFunctorInput& input,
                                         SelectShardingFunctorOutput& output)
{
  mapping::Mappable legate_mappable(&task);
  output.chosen_functor = static_cast<Legion::ShardingID>(legate_mappable.sharding_id());
}

void CoreMapper::select_steal_targets(const Legion::Mapping::MapperContext ctx,
                                      const SelectStealingInput& input,
                                      SelectStealingOutput& output)
{
  // Do nothing
}

void CoreMapper::select_tasks_to_map(const Legion::Mapping::MapperContext ctx,
                                     const SelectMappingInput& input,
                                     SelectMappingOutput& output)
{
  output.map_tasks.insert(input.ready_tasks.begin(), input.ready_tasks.end());
}

void CoreMapper::configure_context(const Legion::Mapping::MapperContext ctx,
                                   const Legion::Task& task,
                                   ContextConfigOutput& output)
{
  // Use the defaults currently
}

template <typename T>
void pack_tunable(const T value, Legion::Mapping::Mapper::SelectTunableOutput& output)
{
  T* result    = static_cast<T*>(malloc(sizeof(value)));
  *result      = value;
  output.value = result;
  output.size  = sizeof(value);
}

void CoreMapper::map_future_map_reduction(const Legion::Mapping::MapperContext ctx,
                                          const FutureMapReductionInput& input,
                                          FutureMapReductionOutput& output)
{
  output.serdez_upper_bound = LEGATE_MAX_SIZE_SCALAR_RETURN;

  if (machine.has_gpus()) {
    // TODO: It's been reported that blindly mapping target instances of future map reductions
    // to framebuffers hurts performance. Until we find a better mapping policy, we guard
    // the current policy with a macro.
#ifdef LEGATE_MAP_FUTURE_MAP_REDUCTIONS_TO_GPU

    // If this was joining exceptions, we should put instances on a host-visible memory
    // because they need serdez
    if (input.tag == LEGATE_CORE_JOIN_EXCEPTION_TAG)
      output.destination_memories.push_back(machine.zerocopy_memory());
    else
      for (auto& pair : machine.frame_buffers()) output.destination_memories.push_back(pair.second);
#else
    output.destination_memories.push_back(machine.zerocopy_memory());
#endif
  } else if (machine.has_socket_memory())
    for (auto& pair : machine.socket_memories()) output.destination_memories.push_back(pair.second);
}

void CoreMapper::select_tunable_value(const Legion::Mapping::MapperContext ctx,
                                      const Legion::Task& task,
                                      const SelectTunableInput& input,
                                      SelectTunableOutput& output)
{
  switch (input.tunable_id) {
=======
  switch (tunable_id) {
>>>>>>> bdca5a8b
    case LEGATE_CORE_TUNABLE_TOTAL_CPUS: {
      return Scalar(int32_t(machine.total_cpu_count()));  // assume symmetry
    }
    case LEGATE_CORE_TUNABLE_TOTAL_GPUS: {
      return Scalar(int32_t(machine.total_gpu_count()));  // assume symmetry
    }
    case LEGATE_CORE_TUNABLE_TOTAL_OMPS: {
      return Scalar(int32_t(machine.total_omp_count()));  // assume symmetry
    }
    case LEGATE_CORE_TUNABLE_NUM_NODES: {
      return Scalar(int32_t(machine.total_nodes));
    }
    case LEGATE_CORE_TUNABLE_MIN_SHARD_VOLUME: {
      // TODO: make these profile guided
      if (machine.has_gpus())
        // Make sure we can get at least 1M elements on each GPU
        return Scalar(min_gpu_chunk);
      else if (machine.has_omps())
        // Make sure we get at least 128K elements on each OpenMP
        return Scalar(min_omp_chunk);
      else
        // Make sure we can get at least 8KB elements on each CPU
        return Scalar(min_cpu_chunk);
    }
    case LEGATE_CORE_TUNABLE_HAS_SOCKET_MEM: {
      return machine.has_socket_memory();
    }
    case LEGATE_CORE_TUNABLE_WINDOW_SIZE: {
      return window_size;
    }
    case LEGATE_CORE_TUNABLE_MAX_PENDING_EXCEPTIONS: {
      return max_pending_exceptions;
    }
    case LEGATE_CORE_TUNABLE_PRECISE_EXCEPTION_TRACE: {
      return precise_exception_trace;
    }
    case LEGATE_CORE_TUNABLE_FIELD_REUSE_SIZE: {
      // Multiply this by the total number of nodes and then scale by the frac
      const uint64_t global_mem_size =
        machine.has_gpus() ? machine.total_frame_buffer_size()
                           : (machine.has_socket_memory() ? machine.total_socket_memory_size()
                                                          : machine.system_memory().capacity());
      return global_mem_size / field_reuse_frac;
    }
    case LEGATE_CORE_TUNABLE_FIELD_REUSE_FREQUENCY: {
      return field_reuse_freq;
    }
    case LEGATE_CORE_TUNABLE_MAX_LRU_LENGTH: {
      return max_lru_length;
    }
    case LEGATE_CORE_TUNABLE_NCCL_NEEDS_BARRIER: {
#ifdef LEGATE_USE_CUDA
      return machine.has_gpus() && comm::nccl::needs_barrier();
#else
      return false;
#endif
    }
  }
  // Illegal tunable variable
  LEGATE_ABORT;
  return Scalar(0);
}

<<<<<<< HEAD
}  // namespace legate::mapping

namespace legate {

void register_legate_core_mapper(Legion::Machine machine,
                                 Legion::Runtime* runtime,
                                 const LibraryContext* context)
{
  // Replace all the default mappers with our custom mapper for the Legate
  // top-level task and init task
  runtime->add_mapper(context->get_mapper_id(),
                      new mapping::CoreMapper(runtime->get_mapper_runtime(), machine, context));
}
=======
std::unique_ptr<Mapper> create_core_mapper() { return std::make_unique<CoreMapper>(); }
>>>>>>> bdca5a8b

}  // namespace mapping
}  // namespace legate<|MERGE_RESOLUTION|>--- conflicted
+++ resolved
@@ -103,171 +103,12 @@
 std::vector<StoreMapping> CoreMapper::store_mappings(const Task& task,
                                                      const std::vector<StoreTarget>& options)
 {
-<<<<<<< HEAD
-  if (context->get_local_task_id(task.task_id) == LEGATE_CORE_TOPLEVEL_TASK_ID) {
-    assert(machine.total_cpu_count() > 0);
-    output.initial_proc = machine.cpus().front();
-    return;
-  }
-
-  if (task.is_index_space || task.local_function) {
-    Processor proc = Processor::NO_PROC;
-    if (task.tag == LEGATE_CPU_VARIANT) {
-      proc = machine.cpus().front();
-    } else if (task.tag == LEGATE_OMP_VARIANT) {
-      proc = machine.omps().front();
-    } else {
-      assert(task.tag == LEGATE_GPU_VARIANT);
-      proc = machine.gpus().front();
-    }
-    output.initial_proc = proc;
-    assert(output.initial_proc.exists());
-    return;
-  }
-
-  mapping::Task legate_task(&task, context, runtime, ctx);
-  assert(context->valid_task_id(task.task_id));
-  TaskTarget target;
-  switch (task.tag) {
-    case LEGATE_GPU_VARIANT: {
-      target = mapping::TaskTarget::GPU;
-      break;
-    }
-    case LEGATE_OMP_VARIANT: {
-      target = mapping::TaskTarget::OMP;
-      break;
-    }
-    default: {
-#ifdef DEBUG_LEGATE
-      assert(LEGATE_CPU_VARIANT == task.tag);
-#endif
-      target = mapping::TaskTarget::CPU;
-      break;
-    }
-  }
-
-  auto local_range = machine.slice(target, legate_task.machine_desc(), true /*fallback_to_global*/);
-#ifdef DEBUG_LEGATE
-  assert(!local_range.empty());
-#endif
-  output.initial_proc = local_range.first();
-#ifdef DEBUG_LEGATE
-  assert(output.initial_proc.exists());
-#endif
-=======
   return {};
->>>>>>> bdca5a8b
 }
 
 Scalar CoreMapper::tunable_value(TunableID tunable_id)
 {
-<<<<<<< HEAD
-  assert(context->valid_task_id(task.task_id));
-  output.slices.reserve(input.domain.get_volume());
-
-  // Control-replicated because we've already been sharded
-  Domain sharding_domain = task.index_domain;
-  if (task.sharding_space.exists())
-    sharding_domain = runtime->get_index_space_domain(ctx, task.sharding_space);
-
-  mapping::Task legate_task(&task, context, runtime, ctx);
-  auto local_range = machine.slice(legate_task.target(), legate_task.machine_desc());
-
-  for (Domain::DomainPointIterator itr(input.domain); itr; itr++) {
-    const Point<1> point       = itr.p;
-    const uint32_t local_index = point[0];
-    output.slices.push_back(TaskSlice(
-      Domain(itr.p, itr.p), local_range[local_index], false /*recurse*/, false /*stealable*/));
-  }
-}
-
-void CoreMapper::map_task(const Legion::Mapping::MapperContext ctx,
-                          const Legion::Task& task,
-                          const MapTaskInput& input,
-                          MapTaskOutput& output)
-{
-  assert(context->valid_task_id(task.task_id));
-  // Just put our target proc in the target processors for now
-  output.target_procs.push_back(task.target_proc);
-  if (context->get_local_task_id(task.task_id) == LEGATE_CORE_TOPLEVEL_TASK_ID)
-    output.chosen_variant = LEGATE_CPU_VARIANT;
-  else
-    output.chosen_variant = task.tag;
-}
-
-void CoreMapper::select_sharding_functor(const Legion::Mapping::MapperContext ctx,
-                                         const Legion::Task& task,
-                                         const SelectShardingFunctorInput& input,
-                                         SelectShardingFunctorOutput& output)
-{
-  mapping::Mappable legate_mappable(&task);
-  output.chosen_functor = static_cast<Legion::ShardingID>(legate_mappable.sharding_id());
-}
-
-void CoreMapper::select_steal_targets(const Legion::Mapping::MapperContext ctx,
-                                      const SelectStealingInput& input,
-                                      SelectStealingOutput& output)
-{
-  // Do nothing
-}
-
-void CoreMapper::select_tasks_to_map(const Legion::Mapping::MapperContext ctx,
-                                     const SelectMappingInput& input,
-                                     SelectMappingOutput& output)
-{
-  output.map_tasks.insert(input.ready_tasks.begin(), input.ready_tasks.end());
-}
-
-void CoreMapper::configure_context(const Legion::Mapping::MapperContext ctx,
-                                   const Legion::Task& task,
-                                   ContextConfigOutput& output)
-{
-  // Use the defaults currently
-}
-
-template <typename T>
-void pack_tunable(const T value, Legion::Mapping::Mapper::SelectTunableOutput& output)
-{
-  T* result    = static_cast<T*>(malloc(sizeof(value)));
-  *result      = value;
-  output.value = result;
-  output.size  = sizeof(value);
-}
-
-void CoreMapper::map_future_map_reduction(const Legion::Mapping::MapperContext ctx,
-                                          const FutureMapReductionInput& input,
-                                          FutureMapReductionOutput& output)
-{
-  output.serdez_upper_bound = LEGATE_MAX_SIZE_SCALAR_RETURN;
-
-  if (machine.has_gpus()) {
-    // TODO: It's been reported that blindly mapping target instances of future map reductions
-    // to framebuffers hurts performance. Until we find a better mapping policy, we guard
-    // the current policy with a macro.
-#ifdef LEGATE_MAP_FUTURE_MAP_REDUCTIONS_TO_GPU
-
-    // If this was joining exceptions, we should put instances on a host-visible memory
-    // because they need serdez
-    if (input.tag == LEGATE_CORE_JOIN_EXCEPTION_TAG)
-      output.destination_memories.push_back(machine.zerocopy_memory());
-    else
-      for (auto& pair : machine.frame_buffers()) output.destination_memories.push_back(pair.second);
-#else
-    output.destination_memories.push_back(machine.zerocopy_memory());
-#endif
-  } else if (machine.has_socket_memory())
-    for (auto& pair : machine.socket_memories()) output.destination_memories.push_back(pair.second);
-}
-
-void CoreMapper::select_tunable_value(const Legion::Mapping::MapperContext ctx,
-                                      const Legion::Task& task,
-                                      const SelectTunableInput& input,
-                                      SelectTunableOutput& output)
-{
-  switch (input.tunable_id) {
-=======
   switch (tunable_id) {
->>>>>>> bdca5a8b
     case LEGATE_CORE_TUNABLE_TOTAL_CPUS: {
       return Scalar(int32_t(machine.total_cpu_count()));  // assume symmetry
     }
@@ -331,23 +172,6 @@
   return Scalar(0);
 }
 
-<<<<<<< HEAD
-}  // namespace legate::mapping
+std::unique_ptr<Mapper> create_core_mapper() { return std::make_unique<CoreMapper>(); }
 
-namespace legate {
-
-void register_legate_core_mapper(Legion::Machine machine,
-                                 Legion::Runtime* runtime,
-                                 const LibraryContext* context)
-{
-  // Replace all the default mappers with our custom mapper for the Legate
-  // top-level task and init task
-  runtime->add_mapper(context->get_mapper_id(),
-                      new mapping::CoreMapper(runtime->get_mapper_runtime(), machine, context));
-}
-=======
-std::unique_ptr<Mapper> create_core_mapper() { return std::make_unique<CoreMapper>(); }
->>>>>>> bdca5a8b
-
-}  // namespace mapping
-}  // namespace legate+}  // namespace legate::mapping