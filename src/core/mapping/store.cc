--- conflicted
+++ resolved
@@ -135,15 +135,10 @@
   return result;
 }
 
-<<<<<<< HEAD
-}  // namespace legate::mapping
-=======
 std::vector<int32_t> Store::find_imaginary_dims() const
 {
   if (nullptr != transform_) return transform_->find_imaginary_dims();
   return std::vector<int32_t>();
 }
 
-}  // namespace mapping
-}  // namespace legate
->>>>>>> cce6d22e
+}  // namespace legate::mapping