--- conflicted
+++ resolved
@@ -114,7 +114,6 @@
   std::map<TilingCacheKey, Legion::IndexPartition> tiling_cache_;
 };
 
-<<<<<<< HEAD
 class Runtime {
  public:
   Runtime(Legion::Runtime* legion_runtime);
@@ -242,8 +241,6 @@
 
 int32_t start(int32_t argc, char** argv);
 
-=======
->>>>>>> 78c61d83
 }  // namespace legate
 
 #include "core/runtime/runtime.inl"