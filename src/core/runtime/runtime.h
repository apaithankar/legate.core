--- conflicted
+++ resolved
@@ -49,7 +49,7 @@
   static bool use_empty_task;
   static bool synchronize_stream_view;
   static bool log_mapping_decisions;
-<<<<<<< HEAD
+  static bool has_socket_mem;
   static LegateMainFnPtr main_fn;
 };
 
@@ -87,9 +87,6 @@
  private:
   using TilingCacheKey = std::pair<Legion::IndexSpace, Tiling>;
   std::map<TilingCacheKey, Legion::IndexPartition> tiling_cache_;
-=======
-  static bool has_socket_mem;
->>>>>>> 7efd229e
 };
 
 class Runtime {
