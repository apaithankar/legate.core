/* Copyright 2021-2022 NVIDIA Corporation
 *
 * Licensed under the Apache License, Version 2.0 (the "License");
 * you may not use this file except in compliance with the License.
 * You may obtain a copy of the License at
 *
 *     http://www.apache.org/licenses/LICENSE-2.0
 *
 * Unless required by applicable law or agreed to in writing, software
 * distributed under the License is distributed on an "AS IS" BASIS,
 * WITHOUT WARRANTIES OR CONDITIONS OF ANY KIND, either express or implied.
 * See the License for the specific language governing permissions and
 * limitations under the License.
 *
 */

#include <algorithm>
#include <cmath>

#include "core/comm/comm.h"
#include "core/data/logical_region_field.h"
#include "core/data/logical_store.h"
#include "core/data/logical_store_detail.h"
#include "core/mapping/core_mapper.h"
#include "core/mapping/default_mapper.h"
#include "core/partitioning/partition.h"
#include "core/partitioning/partitioner.h"
#include "core/runtime/context.h"
#include "core/runtime/launcher.h"
#include "core/runtime/projection.h"
#include "core/runtime/shard.h"
#include "core/task/exception.h"
#include "core/task/task.h"
#include "core/type/type_info.h"
#include "core/utilities/deserializer.h"
#include "core/utilities/machine.h"
#include "core/utilities/nvtx_help.h"
#include "legate.h"

namespace legate {

Logger log_legate("legate");

// This is the unique string name for our library which can be used
// from both C++ and Python to generate IDs
static const char* const core_library_name = "legate.core";

/*static*/ bool Core::show_progress_requested = false;

/*static*/ bool Core::use_empty_task = false;

/*static*/ bool Core::synchronize_stream_view = false;

/*static*/ bool Core::log_mapping_decisions = false;

/*static*/ bool Core::has_socket_mem = false;

/*static*/ bool Core::standalone = false;

/*static*/ LegateMainFnPtr Core::main_fn = nullptr;

/*static*/ void Core::parse_config(void)
{
#ifndef LEGATE_USE_CUDA
  const char* need_cuda = getenv("LEGATE_NEED_CUDA");
  if (need_cuda != nullptr) {
    fprintf(stderr,
            "Legate was run with GPUs but was not built with GPU support. "
            "Please install Legate again with the \"--cuda\" flag.\n");
    exit(1);
  }
#endif
#ifndef LEGATE_USE_OPENMP
  const char* need_openmp = getenv("LEGATE_NEED_OPENMP");
  if (need_openmp != nullptr) {
    fprintf(stderr,
            "Legate was run with OpenMP processors but was not built with "
            "OpenMP support. Please install Legate again with the \"--openmp\" flag.\n");
    exit(1);
  }
#endif
#ifndef LEGATE_USE_NETWORK
  const char* need_network = getenv("LEGATE_NEED_NETWORK");
  if (need_network != nullptr) {
    fprintf(stderr,
            "Legate was run on multiple nodes but was not built with networking "
            "support. Please install Legate again with \"--network\".\n");
    exit(1);
  }
#endif
  auto parse_variable = [](const char* variable, bool& result) {
    const char* value = getenv(variable);
    if (value != nullptr && atoi(value) > 0) result = true;
  };

  parse_variable("LEGATE_SHOW_PROGRESS", show_progress_requested);
  parse_variable("LEGATE_EMPTY_TASK", use_empty_task);
  parse_variable("LEGATE_SYNC_STREAM_VIEW", synchronize_stream_view);
  parse_variable("LEGATE_LOG_MAPPING", log_mapping_decisions);
}

static void toplevel_task(const Legion::Task* task,
                          const std::vector<Legion::PhysicalRegion>& regions,
                          Legion::Context ctx,
                          Legion::Runtime* legion_runtime)
{
  auto runtime = Runtime::get_runtime();
  runtime->post_startup_initialization(ctx);

  if (nullptr == Core::main_fn) {
    log_legate.error(
      "No main function was provided. Please register one with 'legate::set_main_function'.");
    LEGATE_ABORT;
  }

  auto args = Legion::Runtime::get_input_args();
  Core::main_fn(args.argc, args.argv);
}

static void extract_scalar_task(
  const void* args, size_t arglen, const void* userdata, size_t userlen, Legion::Processor p)
{
  // Legion preamble
  const Legion::Task* task;
  const std::vector<Legion::PhysicalRegion>* regions;
  Legion::Context legion_context;
  Legion::Runtime* runtime;
  Legion::Runtime::legion_task_preamble(args, arglen, p, task, regions, legion_context, runtime);

  Core::show_progress(task, legion_context, runtime);

  TaskContext context(task, *regions, legion_context, runtime);
  auto idx            = context.scalars()[0].value<int32_t>();
  auto value_and_size = ReturnValues::extract(task->futures[0], idx);

  // Legion postamble
  value_and_size.finalize(legion_context);
}

/*static*/ void Core::shutdown(void)
{
  // Nothing to do here yet...
}

/*static*/ void Core::show_progress(const Legion::Task* task,
                                    Legion::Context ctx,
                                    Legion::Runtime* runtime)
{
  if (!Core::show_progress_requested) return;
  const auto exec_proc     = runtime->get_executing_processor(ctx);
  const auto proc_kind_str = (exec_proc.kind() == Processor::LOC_PROC)   ? "CPU"
                             : (exec_proc.kind() == Processor::TOC_PROC) ? "GPU"
                                                                         : "OpenMP";

  std::stringstream point_str;
  const auto& point = task->index_point;
  point_str << point[0];
  for (int32_t dim = 1; dim < point.dim; ++dim) point_str << "," << point[dim];

  log_legate.print("%s %s task [%s], pt = (%s), proc = " IDFMT,
                   task->get_task_name(),
                   proc_kind_str,
                   task->get_provenance_string().c_str(),
                   point_str.str().c_str(),
                   exec_proc.id);
}

/*static*/ void Core::report_unexpected_exception(const Legion::Task* task,
                                                  const legate::TaskException& e)
{
  log_legate.error(
    "Task %s threw an exception \"%s\", but the task did not declare any exception. "
    "Please specify a Python exception that you want this exception to be re-thrown with "
    "using 'throws_exception'.",
    task->get_task_name(),
    e.error_message().c_str());
  LEGATE_ABORT;
}

<<<<<<< HEAD
/*static*/ void Core::retrieve_tunable(Legion::Context legion_context,
                                       Legion::Runtime* legion_runtime,
                                       LibraryContext* context)
=======
namespace {

constexpr uint32_t CUSTOM_TYPE_UID_BASE = 1000;

}  // namespace

Runtime::Runtime() : next_type_uid_(CUSTOM_TYPE_UID_BASE) {}

Runtime::~Runtime()
{
  for (auto& [_, context] : libraries_) delete context;
}

LibraryContext* Runtime::find_library(const std::string& library_name,
                                      bool can_fail /*=false*/) const
{
  auto finder = libraries_.find(library_name);
  if (libraries_.end() == finder) {
    if (!can_fail) {
      log_legate.error("Library %s does not exist", library_name.c_str());
      LEGATE_ABORT;
    } else
      return nullptr;
  }
  return finder->second;
}

LibraryContext* Runtime::create_library(const std::string& library_name,
                                        const ResourceConfig& config,
                                        std::unique_ptr<mapping::Mapper> mapper)
{
  if (libraries_.find(library_name) != libraries_.end()) {
    log_legate.error("Library %s already exists", library_name.c_str());
    LEGATE_ABORT;
  }

  log_legate.debug("Library %s is created", library_name.c_str());
  if (nullptr == mapper) mapper = std::make_unique<mapping::DefaultMapper>();
  auto context             = new LibraryContext(library_name, config, std::move(mapper));
  libraries_[library_name] = context;
  return context;
}

uint32_t Runtime::get_type_uid() { return next_type_uid_++; }

void Runtime::record_reduction_operator(int32_t type_uid, int32_t op_kind, int32_t legion_op_id)
{
#ifdef DEBUG_LEGATE
  log_legate.debug("Record reduction op (type_uid: %d, op_kind: %d, legion_op_id: %d)",
                   type_uid,
                   op_kind,
                   legion_op_id);
#endif
  auto key    = std::make_pair(type_uid, op_kind);
  auto finder = reduction_ops_.find(key);
  if (finder != reduction_ops_.end()) {
    std::stringstream ss;
    ss << "Reduction op " << op_kind << " already exists for type " << type_uid;
    throw std::invalid_argument(std::move(ss).str());
  }
  reduction_ops_.emplace(std::make_pair(key, legion_op_id));
}

int32_t Runtime::find_reduction_operator(int32_t type_uid, int32_t op_kind) const
{
  auto key    = std::make_pair(type_uid, op_kind);
  auto finder = reduction_ops_.find(key);
  if (reduction_ops_.end() == finder) {
#ifdef DEBUG_LEGATE
    log_legate.debug("Can't find reduction op (type_uid: %d, op_kind: %d)", type_uid, op_kind);
#endif
    std::stringstream ss;
    ss << "Reduction op " << op_kind << " does not exist for type " << type_uid;
    throw std::invalid_argument(std::move(ss).str());
  }
#ifdef DEBUG_LEGATE
  log_legate.debug(
    "Found reduction op %d (type_uid: %d, op_kind: %d)", finder->second, type_uid, op_kind);
#endif
  return finder->second;
}

/*static*/ Runtime* Runtime::get_runtime()
>>>>>>> d252e79e
{
  auto fut = legion_runtime->select_tunable_value(
    legion_context, LEGATE_CORE_TUNABLE_HAS_SOCKET_MEM, context->get_mapper_id());
  Core::has_socket_mem = fut.get_result<bool>();
}

void Runtime::enter_callback() { in_callback_ = true; }

void Runtime::exit_callback() { in_callback_ = false; }

bool Runtime::is_in_callback() const { return in_callback_; }

void register_legate_core_tasks(Legion::Machine machine,
                                Legion::Runtime* runtime,
                                const LibraryContext* context)
{
<<<<<<< HEAD
  auto toplevel_task_id          = context.get_task_id(LEGATE_CORE_TOPLEVEL_TASK_ID);
  const char* toplevel_task_name = "Legate Core Toplevel Task";
  runtime->attach_name(
    toplevel_task_id, toplevel_task_name, false /*mutable*/, true /*local only*/);

  auto extract_scalar_task_id          = context.get_task_id(LEGATE_CORE_EXTRACT_SCALAR_TASK_ID);
=======
  auto extract_scalar_task_id          = context->get_task_id(LEGATE_CORE_EXTRACT_SCALAR_TASK_ID);
>>>>>>> d252e79e
  const char* extract_scalar_task_name = "core::extract_scalar";
  runtime->attach_name(
    extract_scalar_task_id, extract_scalar_task_name, false /*mutable*/, true /*local only*/);

  auto make_registrar = [&](auto task_id, auto* task_name, auto proc_kind) {
    Legion::TaskVariantRegistrar registrar(task_id, task_name);
    registrar.add_constraint(Legion::ProcessorConstraint(proc_kind));
    registrar.set_leaf(true);
    registrar.global_registration = false;
    return registrar;
  };

  // Register the task variant for both CPUs and GPUs
  {
    Legion::TaskVariantRegistrar registrar(toplevel_task_id, toplevel_task_name);
    registrar.add_constraint(Legion::ProcessorConstraint(Processor::LOC_PROC));
    registrar.set_leaf(false);
    registrar.set_inner(false);
    registrar.set_replicable(true);
    registrar.global_registration = false;
    runtime->register_task_variant<toplevel_task>(registrar, LEGATE_CPU_VARIANT);
  }
  // Register the task variants
  auto register_extract_scalar = [&](auto proc_kind, auto variant_id) {
    auto registrar = make_registrar(extract_scalar_task_id, extract_scalar_task_name, proc_kind);
    Legion::CodeDescriptor desc(extract_scalar_task);
    runtime->register_task_variant(
      registrar, desc, nullptr, 0, LEGATE_MAX_SIZE_SCALAR_RETURN, variant_id);
  };
  register_extract_scalar(Processor::LOC_PROC, LEGATE_CPU_VARIANT);
#ifdef LEGATE_USE_CUDA
  register_extract_scalar(Processor::TOC_PROC, LEGATE_GPU_VARIANT);
#endif
#ifdef LEGATE_USE_OPENMP
  register_extract_scalar(Processor::OMP_PROC, LEGATE_OMP_VARIANT);
#endif
  comm::register_tasks(machine, runtime, context);
}

#define BUILTIN_REDOP_ID(OP, TYPE_CODE) \
  (LEGION_REDOP_BASE + (OP)*LEGION_TYPE_TOTAL + (static_cast<int32_t>(TYPE_CODE)))

#define RECORD(OP, TYPE_CODE) \
  PrimitiveType(TYPE_CODE).record_reduction_operator(OP, BUILTIN_REDOP_ID(OP, TYPE_CODE));

#define RECORD_INT(OP)           \
  RECORD(OP, Type::Code::BOOL)   \
  RECORD(OP, Type::Code::INT8)   \
  RECORD(OP, Type::Code::INT16)  \
  RECORD(OP, Type::Code::INT32)  \
  RECORD(OP, Type::Code::INT64)  \
  RECORD(OP, Type::Code::UINT8)  \
  RECORD(OP, Type::Code::UINT16) \
  RECORD(OP, Type::Code::UINT32) \
  RECORD(OP, Type::Code::UINT64)

#define RECORD_FLOAT(OP)          \
  RECORD(OP, Type::Code::FLOAT16) \
  RECORD(OP, Type::Code::FLOAT32) \
  RECORD(OP, Type::Code::FLOAT64)

#define RECORD_COMPLEX(OP) RECORD(OP, Type::Code::COMPLEX64)

#define RECORD_ALL(OP) \
  RECORD_INT(OP)       \
  RECORD_FLOAT(OP)     \
  RECORD_COMPLEX(OP)

void register_builtin_reduction_ops()
{
  RECORD_ALL(ADD_LT)
  RECORD(ADD_LT, Type::Code::COMPLEX128)
  RECORD_ALL(SUB_LT)
  RECORD_ALL(MUL_LT)
  RECORD_ALL(DIV_LT)

  RECORD_INT(MAX_LT)
  RECORD_FLOAT(MAX_LT)

  RECORD_INT(MIN_LT)
  RECORD_FLOAT(MIN_LT)

  RECORD_INT(OR_LT)
  RECORD_INT(AND_LT)
  RECORD_INT(XOR_LT)
}

extern void register_exception_reduction_op(Legion::Runtime* runtime,
                                            const LibraryContext* context);

/*static*/ void core_library_registration_callback(Legion::Machine machine,
                                                   Legion::Runtime* legion_runtime,
                                                   const std::set<Processor>& local_procs)
{
  Runtime::create_runtime(legion_runtime);

  ResourceConfig config;
  config.max_tasks       = LEGATE_CORE_NUM_TASK_IDS;
  config.max_projections = LEGATE_CORE_MAX_FUNCTOR_ID;
  // We register one sharding functor for each new projection functor
  config.max_shardings     = LEGATE_CORE_MAX_FUNCTOR_ID;
  config.max_reduction_ops = LEGATE_CORE_MAX_REDUCTION_OP_ID;

<<<<<<< HEAD
  auto runtime  = Runtime::get_runtime();
  auto core_lib = runtime->create_library(core_library_name, config);
=======
  register_legate_core_tasks(machine, runtime, core_lib);
>>>>>>> d252e79e

  register_legate_core_tasks(machine, legion_runtime, *core_lib);

<<<<<<< HEAD
  register_legate_core_mapper(machine, legion_runtime, core_lib);

  register_exception_reduction_op(legion_runtime, *core_lib);

  register_legate_core_projection_functors(legion_runtime, *core_lib);
=======
  register_builtin_reduction_ops();

  register_exception_reduction_op(runtime, core_lib);

  register_legate_core_projection_functors(runtime, core_lib);

  register_legate_core_sharding_functors(runtime, core_lib);
>>>>>>> d252e79e

  register_legate_core_sharding_functors(legion_runtime, *core_lib);

  if (!Core::standalone)
    Core::retrieve_tunable(Legion::Runtime::get_context(), legion_runtime, core_lib);
}

/*static*/ void core_library_bootstrapping_callback(Legion::Machine machine,
                                                    Legion::Runtime* legion_runtime,
                                                    const std::set<Processor>& local_procs)
{
  Core::standalone = true;

  core_library_registration_callback(machine, legion_runtime, local_procs);

  auto runtime = Runtime::get_runtime();

  auto core_lib = runtime->find_library(core_library_name);
  legion_runtime->set_top_level_task_id(core_lib->get_task_id(LEGATE_CORE_TOPLEVEL_TASK_ID));
  legion_runtime->set_top_level_task_mapper_id(core_lib->get_mapper_id());

  Core::parse_config();
}

////////////////////////////////////////////////////
// legate::RegionManager
////////////////////////////////////////////////////

class RegionManager {
 public:
  RegionManager(Runtime* runtime, const Domain& shape);

 private:
  Legion::LogicalRegion active_region() const;
  void create_region();

 public:
  bool has_space() const;
  std::pair<Legion::LogicalRegion, Legion::FieldID> allocate_field(size_t field_size);
  void import_region(const Legion::LogicalRegion& region);

 private:
  Runtime* runtime_;
  Domain shape_;
  std::vector<Legion::LogicalRegion> regions_{};
};

RegionManager::RegionManager(Runtime* runtime, const Domain& shape)
  : runtime_(runtime), shape_(shape)
{
}

Legion::LogicalRegion RegionManager::active_region() const { return regions_.back(); }

void RegionManager::create_region()
{
  auto is = runtime_->find_or_create_index_space(shape_);
  auto fs = runtime_->create_field_space();
  regions_.push_back(runtime_->create_region(is, fs));
}

bool RegionManager::has_space() const { return regions_.size() > 0; }

std::pair<Legion::LogicalRegion, Legion::FieldID> RegionManager::allocate_field(size_t field_size)
{
  if (!has_space()) create_region();
  auto lr  = active_region();
  auto fid = runtime_->allocate_field(lr.get_field_space(), field_size);
  return std::make_pair(lr, fid);
}

void RegionManager::import_region(const Legion::LogicalRegion& region)
{
  regions_.push_back(region);
}

////////////////////////////////////////////////////
// legate::FieldManager
////////////////////////////////////////////////////

class FieldManager {
 public:
  FieldManager(Runtime* runtime, const Domain& shape, LegateTypeCode code);

 public:
  std::shared_ptr<LogicalRegionField> allocate_field();
  std::shared_ptr<LogicalRegionField> import_field(const Legion::LogicalRegion& region,
                                                   Legion::FieldID field_id);

 private:
  Runtime* runtime_;
  Domain shape_;
  LegateTypeCode code_;
  size_t field_size_;

 private:
  using FreeField = std::pair<Legion::LogicalRegion, Legion::FieldID>;
  std::deque<FreeField> free_fields_;
};

struct field_size_fn {
  template <LegateTypeCode CODE>
  size_t operator()()
  {
    return sizeof(legate_type_of<CODE>);
  }
};

static size_t get_field_size(LegateTypeCode code) { return type_dispatch(code, field_size_fn{}); }

FieldManager::FieldManager(Runtime* runtime, const Domain& shape, LegateTypeCode code)
  : runtime_(runtime), shape_(shape), code_(code), field_size_(get_field_size(code))
{
}

std::shared_ptr<LogicalRegionField> FieldManager::allocate_field()
{
  LogicalRegionField* rf = nullptr;
  if (!free_fields_.empty()) {
    auto field = free_fields_.front();
    log_legate.debug("Field %u recycled in field manager %p", field.second, this);
    free_fields_.pop_front();
    rf = new LogicalRegionField(field.first, field.second);
  } else {
    auto rgn_mgr = runtime_->find_or_create_region_manager(shape_);
    Legion::LogicalRegion lr;
    Legion::FieldID fid;
    std::tie(lr, fid) = rgn_mgr->allocate_field(field_size_);
    rf                = new LogicalRegionField(lr, fid);
    log_legate.debug("Field %u created in field manager %p", fid, this);
  }
  assert(rf != nullptr);
  return std::shared_ptr<LogicalRegionField>(rf, [this](auto* field) {
    log_legate.debug("Field %u freed in field manager %p", field->field_id(), this);
    this->free_fields_.push_back(FreeField(field->region(), field->field_id()));
    delete field;
  });
}

std::shared_ptr<LogicalRegionField> FieldManager::import_field(const Legion::LogicalRegion& region,
                                                               Legion::FieldID field_id)
{
  // Import the region only if the region manager is created fresh
  auto rgn_mgr = runtime_->find_or_create_region_manager(shape_);
  if (!rgn_mgr->has_space()) rgn_mgr->import_region(region);

  log_legate.debug("Field %u imported in field manager %p", field_id, this);

  auto* rf = new LogicalRegionField(region, field_id);
  return std::shared_ptr<LogicalRegionField>(rf, [this](auto* field) {
    log_legate.debug("Field %u freed in field manager %p", field->field_id(), this);
    this->free_fields_.push_back(FreeField(field->region(), field->field_id()));
    delete field;
  });
}

////////////////////////////////////////////////////
// legate::PartitionManager
////////////////////////////////////////////////////

PartitionManager::PartitionManager(Runtime* runtime, const LibraryContext* context)
{
  num_pieces_       = runtime->get_tunable<int32_t>(context, LEGATE_CORE_TUNABLE_NUM_PIECES);
  min_shard_volume_ = runtime->get_tunable<int64_t>(context, LEGATE_CORE_TUNABLE_MIN_SHARD_VOLUME);

  assert(num_pieces_ > 0);
  assert(min_shard_volume_ > 0);

  int32_t remaining_pieces = num_pieces_;
  auto push_factors        = [&](auto prime) {
    while (remaining_pieces % prime == 0) {
      piece_factors_.push_back(prime);
      remaining_pieces /= prime;
    }
  };

  push_factors(11);
  push_factors(7);
  push_factors(5);
  push_factors(3);
  push_factors(2);
}

Shape PartitionManager::compute_launch_shape(const Shape& shape)
{
  // Easy case if we only have one piece: no parallel launch space
  if (num_pieces_ == 1) return {};

  // If we only have one point then we never do parallel launches
  if (shape.all([](auto extent) { return 1 == extent; })) return {};

  // Prune out any dimensions that are 1
  std::vector<size_t> temp_shape{};
  std::vector<uint32_t> temp_dims{};
  int64_t volume = 1;
  for (uint32_t dim = 0; dim < shape.size(); ++dim) {
    auto extent = shape[dim];
    if (1 == extent) continue;
    temp_shape.push_back(extent);
    temp_dims.push_back(dim);
    volume *= extent;
  }

  // Figure out how many shards we can make with this array
  int64_t max_pieces = (volume + min_shard_volume_ - 1) / min_shard_volume_;
  assert(max_pieces > 0);
  // If we can only make one piece return that now
  if (1 == max_pieces) return {};

  // Otherwise we need to compute it ourselves
  // TODO: a better heuristic here.
  //       For now if we can make at least two pieces then we will make N pieces.
  max_pieces = num_pieces_;

  // First compute the N-th root of the number of pieces
  uint32_t ndim = temp_shape.size();
  assert(ndim > 0);
  std::vector<size_t> temp_result{};

  if (1 == ndim) {
    // Easy one dimensional case
    temp_result.push_back(std::min<size_t>(temp_shape.front(), static_cast<size_t>(max_pieces)));
  } else if (2 == ndim) {
    if (volume < max_pieces) {
      // TBD: Once the max_pieces heuristic is fixed, this should never happen
      temp_result.swap(temp_shape);
    } else {
      // Two dimensional so we can use square root to try and generate as square a pieces
      // as possible since most often we will be doing matrix operations with these
      auto nx   = temp_shape[0];
      auto ny   = temp_shape[1];
      auto swap = nx > ny;
      if (swap) std::swap(nx, ny);
      auto n = std::sqrt(static_cast<double>(max_pieces) * nx / ny);

      // Need to constraint n to be an integer with numpcs % n == 0
      // try rounding n both up and down
      auto n1 = std::max<int64_t>(1, static_cast<int64_t>(std::floor(n + 1e-12)));
      while (max_pieces % n1 != 0) --n1;
      auto n2 = std::max<int64_t>(1, static_cast<int64_t>(std::floor(n - 1e-12)));
      while (max_pieces % n2 != 0) ++n2;

      // pick whichever of n1 and n2 gives blocks closest to square
      // i.e. gives the shortest long side
      auto side1 = std::max(nx / n1, ny / (max_pieces / n1));
      auto side2 = std::max(nx / n2, ny / (max_pieces / n2));
      auto px    = static_cast<size_t>(side1 <= side2 ? n1 : n2);
      auto py    = static_cast<size_t>(max_pieces / px);

      // we need to trim launch space if it is larger than the
      // original shape in one of the dimensions (can happen in
      // testing)
      if (swap) {
        temp_result.push_back(std::min(py, temp_shape[0]));
        temp_result.push_back(std::min(px, temp_shape[1]));
      } else {
        temp_result.push_back(std::min(px, temp_shape[1]));
        temp_result.push_back(std::min(py, temp_shape[0]));
      }
    }
  } else {
    // For higher dimensions we care less about "square"-ness and more about evenly dividing
    // things, compute the prime factors for our number of pieces and then round-robin them
    // onto the shape, with the goal being to keep the last dimension >= 32 for good memory
    // performance on the GPU
    temp_result.resize(ndim);
    std::fill(temp_result.begin(), temp_result.end(), 1);
    size_t factor_prod = 1;
    for (auto factor : piece_factors_) {
      // Avoid exceeding the maximum number of pieces
      if (factor * factor_prod > max_pieces) break;

      factor_prod *= factor;

      std::vector<size_t> remaining;
      for (uint32_t idx = 0; idx < temp_shape.size(); ++idx)
        remaining.push_back((temp_shape[idx] + temp_result[idx] - 1) / temp_result[idx]);
      uint32_t big_dim = std::max_element(remaining.begin(), remaining.end()) - remaining.begin();
      if (big_dim < ndim - 1) {
        // Not the last dimension, so do it
        temp_result[big_dim] *= factor;
      } else {
        // Last dim so see if it still bigger than 32
        if (remaining[big_dim] / factor >= 32) {
          // go ahead and do it
          temp_result[big_dim] *= factor;
        } else {
          // Won't be see if we can do it with one of the other dimensions
          uint32_t next_big_dim =
            std::max_element(remaining.begin(), remaining.end() - 1) - remaining.begin();
          if (remaining[next_big_dim] / factor > 0)
            temp_result[next_big_dim] *= factor;
          else
            // Fine just do it on the last dimension
            temp_result[big_dim] *= factor;
        }
      }
    }
  }

  // Project back onto the original number of dimensions
  assert(temp_result.size() == ndim);
  std::vector<size_t> result(shape.size(), 1);
  for (uint32_t idx = 0; idx < ndim; ++idx) result[temp_dims[idx]] = temp_result[idx];

  return Shape(std::move(result));
}

Shape PartitionManager::compute_tile_shape(const Shape& extents, const Shape& launch_shape)
{
  assert(extents.size() == launch_shape.size());
  Shape tile_shape;
  for (uint32_t idx = 0; idx < extents.size(); ++idx) {
    auto x = extents[idx];
    auto y = launch_shape[idx];
    tile_shape.append_inplace((x + y - 1) / y);
  }
  return std::move(tile_shape);
}

Legion::IndexPartition PartitionManager::find_index_partition(const Legion::IndexSpace& index_space,
                                                              const Tiling& tiling) const
{
  auto finder = tiling_cache_.find(std::make_pair(index_space, tiling));
  if (finder != tiling_cache_.end())
    return finder->second;
  else
    return Legion::IndexPartition::NO_PART;
}

void PartitionManager::record_index_partition(const Legion::IndexSpace& index_space,
                                              const Tiling& tiling,
                                              const Legion::IndexPartition& index_partition)
{
  tiling_cache_[std::make_pair(index_space, tiling)] = index_partition;
}

////////////////////////////////////////////////////
// legate::Runtime
////////////////////////////////////////////////////

/*static*/ Runtime* Runtime::runtime_;

Runtime::Runtime(Legion::Runtime* legion_runtime) : legion_runtime_(legion_runtime) {}

Runtime::~Runtime() {}

LibraryContext* Runtime::find_library(const std::string& library_name,
                                      bool can_fail /*=false*/) const
{
  auto finder = libraries_.find(library_name);
  if (libraries_.end() == finder) {
    if (!can_fail) {
      log_legate.error("Library %s does not exist", library_name.c_str());
      LEGATE_ABORT;
    } else
      return nullptr;
  }
  return finder->second.get();
}

LibraryContext* Runtime::create_library(const std::string& library_name,
                                        const ResourceConfig& config,
                                        std::unique_ptr<mapping::Mapper> mapper)
{
  if (libraries_.find(library_name) != libraries_.end()) {
    log_legate.error("Library %s already exists", library_name.c_str());
    LEGATE_ABORT;
  }

  log_legate.debug("Library %s is created", library_name.c_str());
  if (nullptr == mapper) mapper = std::make_unique<mapping::DefaultMapper>();
  auto context     = std::make_unique<LibraryContext>(library_name, config, std::move(mapper));
  auto raw_context = context.get();
  libraries_[library_name] = std::move(context);
  return raw_context;
}

void Runtime::post_startup_initialization(Legion::Context legion_context)
{
  legion_context_    = legion_context;
  core_context_      = find_library(core_library_name);
  partition_manager_ = new PartitionManager(this, core_context_);
  Core::retrieve_tunable(legion_context_, legion_runtime_, core_context_);
}

// This function should be moved to the library context
std::unique_ptr<AutoTask> Runtime::create_task(LibraryContext* library, int64_t task_id)
{
  auto task = new AutoTask(library, task_id, next_unique_id_++);
  return std::unique_ptr<AutoTask>(task);
}

std::unique_ptr<ManualTask> Runtime::create_task(LibraryContext* library,
                                                 int64_t task_id,
                                                 const Shape& launch_shape)
{
  auto task = new ManualTask(library, task_id, launch_shape, next_unique_id_++);
  return std::unique_ptr<ManualTask>(task);
}

void Runtime::submit(std::unique_ptr<Operation> op)
{
  operations_.push_back(std::move(op));
  if (operations_.size() >= window_size_) {
    std::vector<std::unique_ptr<Operation>> to_schedule;
    to_schedule.swap(operations_);
    schedule(std::move(to_schedule));
  }
}

void Runtime::schedule(std::vector<std::unique_ptr<Operation>> operations)
{
  std::vector<Operation*> op_pointers{};
  op_pointers.reserve(operations.size());
  for (auto& op : operations) op_pointers.push_back(op.get());

  Partitioner partitioner(std::move(op_pointers));
  auto strategy = partitioner.solve();

  for (auto& op : operations) op->launch(strategy.get());
}

LogicalStore Runtime::create_store(LegateTypeCode code, int32_t dim)
{
  auto storage = std::make_shared<detail::Storage>(dim, code);
  return LogicalStore(std::make_shared<detail::LogicalStore>(std::move(storage)));
}

LogicalStore Runtime::create_store(std::vector<size_t> extents,
                                   LegateTypeCode code,
                                   bool optimize_scalar /*=false*/)
{
  auto storage = std::make_shared<detail::Storage>(extents, code, optimize_scalar);
  return LogicalStore(std::make_shared<detail::LogicalStore>(std::move(storage)));
}

LogicalStore Runtime::create_store(const Scalar& scalar)
{
  Shape extents{1};
  auto future  = create_future(scalar.ptr(), scalar.size());
  auto storage = std::make_shared<detail::Storage>(extents, scalar.code(), future);
  return LogicalStore(std::make_shared<detail::LogicalStore>(std::move(storage)));
}

uint64_t Runtime::get_unique_store_id() { return next_store_id_++; }

std::shared_ptr<LogicalRegionField> Runtime::create_region_field(const Shape& extents,
                                                                 LegateTypeCode code)
{
  DomainPoint lo, hi;
  hi.dim = lo.dim = static_cast<int32_t>(extents.size());
  assert(lo.dim <= LEGION_MAX_DIM);
  for (int32_t dim = 0; dim < lo.dim; ++dim) lo[dim] = 0;
  for (int32_t dim = 0; dim < lo.dim; ++dim) hi[dim] = extents[dim] - 1;

  Domain shape(lo, hi);
  auto fld_mgr = runtime_->find_or_create_field_manager(shape, code);
  return fld_mgr->allocate_field();
}

std::shared_ptr<LogicalRegionField> Runtime::import_region_field(Legion::LogicalRegion region,
                                                                 Legion::FieldID field_id,
                                                                 LegateTypeCode code)
{
  // TODO: This is a blocking operation. We should instead use index sapces as keys to field
  // managers
  auto shape   = legion_runtime_->get_index_space_domain(legion_context_, region.get_index_space());
  auto fld_mgr = runtime_->find_or_create_field_manager(shape, code);
  return fld_mgr->import_field(region, field_id);
}

RegionField Runtime::map_region_field(LibraryContext* context, const LogicalRegionField* rf)
{
  auto region   = rf->region();
  auto field_id = rf->field_id();

  Legion::PhysicalRegion pr;

  RegionFieldID key(region, field_id);
  auto finder = inline_mapped_.find(key);
  if (inline_mapped_.end() == finder) {
    Legion::RegionRequirement req(region, READ_WRITE, EXCLUSIVE, region);
    req.add_field(field_id);

    auto mapper_id = context->get_mapper_id();
    // TODO: We need to pass the metadata about logical store
    Legion::InlineLauncher launcher(req, mapper_id);
    pr = legion_runtime_->map_region(legion_context_, launcher);
    inline_mapped_.insert({key, pr});
  } else
    pr = finder->second;
  return RegionField(rf->dim(), pr, field_id);
}

void Runtime::unmap_physical_region(Legion::PhysicalRegion pr)
{
  legion_runtime_->unmap_region(legion_context_, pr);
}

RegionManager* Runtime::find_or_create_region_manager(const Domain& shape)
{
  auto finder = region_managers_.find(shape);
  if (finder != region_managers_.end())
    return finder->second;
  else {
    auto rgn_mgr            = new RegionManager(this, shape);
    region_managers_[shape] = rgn_mgr;
    return rgn_mgr;
  }
}

FieldManager* Runtime::find_or_create_field_manager(const Domain& shape, LegateTypeCode code)
{
  auto key    = std::make_pair(shape, code);
  auto finder = field_managers_.find(key);
  if (finder != field_managers_.end())
    return finder->second;
  else {
    auto fld_mgr         = new FieldManager(this, shape, code);
    field_managers_[key] = fld_mgr;
    return fld_mgr;
  }
}

PartitionManager* Runtime::partition_manager() const { return partition_manager_; }

Legion::IndexSpace Runtime::find_or_create_index_space(const Domain& shape)
{
  assert(nullptr != legion_context_);
  auto finder = index_spaces_.find(shape);
  if (finder != index_spaces_.end())
    return finder->second;
  else {
    auto is              = legion_runtime_->create_index_space(legion_context_, shape);
    index_spaces_[shape] = is;
    return is;
  }
}

Legion::IndexPartition Runtime::create_restricted_partition(
  const Legion::IndexSpace& index_space,
  const Legion::IndexSpace& color_space,
  Legion::PartitionKind kind,
  const Legion::DomainTransform& transform,
  const Domain& extent)
{
  return legion_runtime_->create_partition_by_restriction(
    legion_context_, index_space, color_space, transform, extent, kind);
}

Legion::FieldSpace Runtime::create_field_space()
{
  assert(nullptr != legion_context_);
  return legion_runtime_->create_field_space(legion_context_);
}

Legion::LogicalRegion Runtime::create_region(const Legion::IndexSpace& index_space,
                                             const Legion::FieldSpace& field_space)
{
  assert(nullptr != legion_context_);
  return legion_runtime_->create_logical_region(legion_context_, index_space, field_space);
}

Legion::LogicalPartition Runtime::create_logical_partition(
  const Legion::LogicalRegion& logical_region, const Legion::IndexPartition& index_partition)
{
  assert(nullptr != legion_context_);
  return legion_runtime_->get_logical_partition(legion_context_, logical_region, index_partition);
}

Legion::Future Runtime::create_future(const void* data, size_t datalen) const
{
  return Legion::Future::from_untyped_pointer(data, datalen);
}

Legion::FieldID Runtime::allocate_field(const Legion::FieldSpace& field_space, size_t field_size)
{
  assert(nullptr != legion_context_);
  auto allocator = legion_runtime_->create_field_allocator(legion_context_, field_space);
  return allocator.allocate_field(field_size);
}

Domain Runtime::get_index_space_domain(const Legion::IndexSpace& index_space) const
{
  assert(nullptr != legion_context_);
  return legion_runtime_->get_index_space_domain(legion_context_, index_space);
}

Legion::Future Runtime::dispatch(Legion::TaskLauncher* launcher,
                                 std::vector<Legion::OutputRequirement>* output_requirements)
{
  assert(nullptr != legion_context_);
  return legion_runtime_->execute_task(legion_context_, *launcher, output_requirements);
}

Legion::FutureMap Runtime::dispatch(Legion::IndexTaskLauncher* launcher,
                                    std::vector<Legion::OutputRequirement>* output_requirements)
{
  assert(nullptr != legion_context_);
  return legion_runtime_->execute_index_space(legion_context_, *launcher, output_requirements);
}

Legion::Future Runtime::extract_scalar(const Legion::Future& result, uint32_t idx) const
{
  // FIXME: One of two things should happen:
  //   1) the variant should be picked based on available processor kinds
  //   2) the variant should be picked by the core mapper
  TaskLauncher launcher(core_context_, LEGATE_CORE_EXTRACT_SCALAR_TASK_ID, LEGATE_CPU_VARIANT);
  launcher.add_future(result);
  launcher.add_scalar(Scalar(idx));
  return launcher.execute_single();
}

Legion::FutureMap Runtime::extract_scalar(const Legion::FutureMap& result,
                                          uint32_t idx,
                                          const Legion::Domain& launch_domain) const
{
  // FIXME: One of two things should happen:
  //   1) the variant should be picked based on available processor kinds
  //   2) the variant should be picked by the core mapper
  TaskLauncher launcher(core_context_, LEGATE_CORE_EXTRACT_SCALAR_TASK_ID, LEGATE_CPU_VARIANT);
  launcher.add_future_map(result);
  launcher.add_scalar(Scalar(idx));
  return launcher.execute(launch_domain);
}

Legion::Future Runtime::reduce_future_map(const Legion::FutureMap& future_map,
                                          int32_t reduction_op) const
{
  return legion_runtime_->reduce_future_map(legion_context_,
                                            future_map,
                                            reduction_op,
                                            false /*deterministic*/,
                                            core_context_->get_mapper_id());
}

void Runtime::issue_execution_fence(bool block /*=false*/)
{
  auto future = legion_runtime_->issue_execution_fence(legion_context_);
  if (block) future.wait();
}

Legion::ProjectionID Runtime::get_projection(int32_t src_ndim, const proj::SymbolicPoint& point)
{
#ifdef DEBUG_LEGATE
  log_legate.debug() << "Query projection {src_ndim: " << src_ndim << ", point: " << point << "}";
#endif

  if (is_identity(src_ndim, point)) {
#ifdef DEBUG_LEGATE
    log_legate.debug() << "Identity projection {src_ndim: " << src_ndim << ", point: " << point
                       << "}";
#endif
    return 0;
  }

  ProjectionDesc key(src_ndim, point);
  auto finder = registered_projections_.find(key);
  if (registered_projections_.end() != finder) return finder->second;

  auto proj_id = core_context_->get_projection_id(next_projection_id_++);

  auto ndim = point.size();
  std::vector<int32_t> dims;
  std::vector<int32_t> weights;
  std::vector<int32_t> offsets;
  for (auto& expr : point.data()) {
    dims.push_back(expr.dim());
    weights.push_back(expr.weight());
    offsets.push_back(expr.offset());
  }
  legate_register_affine_projection_functor(
    src_ndim, ndim, dims.data(), weights.data(), offsets.data(), proj_id);
  registered_projections_[key] = proj_id;

#ifdef DEBUG_LEGATE
  log_legate.debug() << "Register projection " << proj_id << " {src_ndim: " << src_ndim
                     << ", point: " << point << "}";
#endif

  return proj_id;
}

Legion::ProjectionID Runtime::get_delinearizing_projection()
{
  return core_context_->get_projection_id(LEGATE_CORE_DELINEARIZE_PROJ_ID);
}

/*static*/ void Runtime::initialize(int32_t argc, char** argv)
{
  Legion::Runtime::initialize(&argc, &argv, true /*filter legion and realm args*/);
  Legion::Runtime::add_registration_callback(legate::core_library_bootstrapping_callback);
}

/*static*/ int32_t Runtime::start(int32_t argc, char** argv)
{
  return Legion::Runtime::start(argc, argv);
}

/*static*/ Runtime* Runtime::get_runtime() { return Runtime::runtime_; }

/*static*/ void Runtime::create_runtime(Legion::Runtime* legion_runtime)
{
  runtime_ = new Runtime(legion_runtime);
}

void initialize(int32_t argc, char** argv) { Runtime::initialize(argc, argv); }

void set_main_function(LegateMainFnPtr main_fn) { Core::main_fn = main_fn; }

int32_t start(int32_t argc, char** argv) { return Runtime::start(argc, argv); }

}  // namespace legate

extern "C" {

void legate_core_perform_registration()
{
  // Tell the runtime about our registration callback so we can register ourselves
  // Make sure it is global so this shared object always gets loaded on all nodes
  Legion::Runtime::perform_registration_callback(legate::core_library_registration_callback,
                                                 true /*global*/);
}
}<|MERGE_RESOLUTION|>--- conflicted
+++ resolved
@@ -177,121 +177,25 @@
   LEGATE_ABORT;
 }
 
-<<<<<<< HEAD
 /*static*/ void Core::retrieve_tunable(Legion::Context legion_context,
                                        Legion::Runtime* legion_runtime,
                                        LibraryContext* context)
-=======
-namespace {
-
-constexpr uint32_t CUSTOM_TYPE_UID_BASE = 1000;
-
-}  // namespace
-
-Runtime::Runtime() : next_type_uid_(CUSTOM_TYPE_UID_BASE) {}
-
-Runtime::~Runtime()
-{
-  for (auto& [_, context] : libraries_) delete context;
-}
-
-LibraryContext* Runtime::find_library(const std::string& library_name,
-                                      bool can_fail /*=false*/) const
-{
-  auto finder = libraries_.find(library_name);
-  if (libraries_.end() == finder) {
-    if (!can_fail) {
-      log_legate.error("Library %s does not exist", library_name.c_str());
-      LEGATE_ABORT;
-    } else
-      return nullptr;
-  }
-  return finder->second;
-}
-
-LibraryContext* Runtime::create_library(const std::string& library_name,
-                                        const ResourceConfig& config,
-                                        std::unique_ptr<mapping::Mapper> mapper)
-{
-  if (libraries_.find(library_name) != libraries_.end()) {
-    log_legate.error("Library %s already exists", library_name.c_str());
-    LEGATE_ABORT;
-  }
-
-  log_legate.debug("Library %s is created", library_name.c_str());
-  if (nullptr == mapper) mapper = std::make_unique<mapping::DefaultMapper>();
-  auto context             = new LibraryContext(library_name, config, std::move(mapper));
-  libraries_[library_name] = context;
-  return context;
-}
-
-uint32_t Runtime::get_type_uid() { return next_type_uid_++; }
-
-void Runtime::record_reduction_operator(int32_t type_uid, int32_t op_kind, int32_t legion_op_id)
-{
-#ifdef DEBUG_LEGATE
-  log_legate.debug("Record reduction op (type_uid: %d, op_kind: %d, legion_op_id: %d)",
-                   type_uid,
-                   op_kind,
-                   legion_op_id);
-#endif
-  auto key    = std::make_pair(type_uid, op_kind);
-  auto finder = reduction_ops_.find(key);
-  if (finder != reduction_ops_.end()) {
-    std::stringstream ss;
-    ss << "Reduction op " << op_kind << " already exists for type " << type_uid;
-    throw std::invalid_argument(std::move(ss).str());
-  }
-  reduction_ops_.emplace(std::make_pair(key, legion_op_id));
-}
-
-int32_t Runtime::find_reduction_operator(int32_t type_uid, int32_t op_kind) const
-{
-  auto key    = std::make_pair(type_uid, op_kind);
-  auto finder = reduction_ops_.find(key);
-  if (reduction_ops_.end() == finder) {
-#ifdef DEBUG_LEGATE
-    log_legate.debug("Can't find reduction op (type_uid: %d, op_kind: %d)", type_uid, op_kind);
-#endif
-    std::stringstream ss;
-    ss << "Reduction op " << op_kind << " does not exist for type " << type_uid;
-    throw std::invalid_argument(std::move(ss).str());
-  }
-#ifdef DEBUG_LEGATE
-  log_legate.debug(
-    "Found reduction op %d (type_uid: %d, op_kind: %d)", finder->second, type_uid, op_kind);
-#endif
-  return finder->second;
-}
-
-/*static*/ Runtime* Runtime::get_runtime()
->>>>>>> d252e79e
 {
   auto fut = legion_runtime->select_tunable_value(
     legion_context, LEGATE_CORE_TUNABLE_HAS_SOCKET_MEM, context->get_mapper_id());
   Core::has_socket_mem = fut.get_result<bool>();
 }
 
-void Runtime::enter_callback() { in_callback_ = true; }
-
-void Runtime::exit_callback() { in_callback_ = false; }
-
-bool Runtime::is_in_callback() const { return in_callback_; }
-
 void register_legate_core_tasks(Legion::Machine machine,
                                 Legion::Runtime* runtime,
                                 const LibraryContext* context)
 {
-<<<<<<< HEAD
-  auto toplevel_task_id          = context.get_task_id(LEGATE_CORE_TOPLEVEL_TASK_ID);
+  auto toplevel_task_id          = context->get_task_id(LEGATE_CORE_TOPLEVEL_TASK_ID);
   const char* toplevel_task_name = "Legate Core Toplevel Task";
   runtime->attach_name(
     toplevel_task_id, toplevel_task_name, false /*mutable*/, true /*local only*/);
 
-  auto extract_scalar_task_id          = context.get_task_id(LEGATE_CORE_EXTRACT_SCALAR_TASK_ID);
-=======
   auto extract_scalar_task_id          = context->get_task_id(LEGATE_CORE_EXTRACT_SCALAR_TASK_ID);
->>>>>>> d252e79e
   const char* extract_scalar_task_name = "core::extract_scalar";
   runtime->attach_name(
     extract_scalar_task_id, extract_scalar_task_name, false /*mutable*/, true /*local only*/);
@@ -331,6 +235,9 @@
   comm::register_tasks(machine, runtime, context);
 }
 
+extern void register_exception_reduction_op(Legion::Runtime* runtime,
+                                            const LibraryContext* context);
+
 #define BUILTIN_REDOP_ID(OP, TYPE_CODE) \
   (LEGION_REDOP_BASE + (OP)*LEGION_TYPE_TOTAL + (static_cast<int32_t>(TYPE_CODE)))
 
@@ -379,9 +286,6 @@
   RECORD_INT(XOR_LT)
 }
 
-extern void register_exception_reduction_op(Legion::Runtime* runtime,
-                                            const LibraryContext* context);
-
 /*static*/ void core_library_registration_callback(Legion::Machine machine,
                                                    Legion::Runtime* legion_runtime,
                                                    const std::set<Processor>& local_procs)
@@ -395,32 +299,20 @@
   config.max_shardings     = LEGATE_CORE_MAX_FUNCTOR_ID;
   config.max_reduction_ops = LEGATE_CORE_MAX_REDUCTION_OP_ID;
 
-<<<<<<< HEAD
   auto runtime  = Runtime::get_runtime();
   auto core_lib = runtime->create_library(core_library_name, config);
-=======
-  register_legate_core_tasks(machine, runtime, core_lib);
->>>>>>> d252e79e
-
-  register_legate_core_tasks(machine, legion_runtime, *core_lib);
-
-<<<<<<< HEAD
+
+  register_legate_core_tasks(machine, legion_runtime, core_lib);
+
   register_legate_core_mapper(machine, legion_runtime, core_lib);
 
-  register_exception_reduction_op(legion_runtime, *core_lib);
-
-  register_legate_core_projection_functors(legion_runtime, *core_lib);
-=======
   register_builtin_reduction_ops();
 
-  register_exception_reduction_op(runtime, core_lib);
-
-  register_legate_core_projection_functors(runtime, core_lib);
-
-  register_legate_core_sharding_functors(runtime, core_lib);
->>>>>>> d252e79e
-
-  register_legate_core_sharding_functors(legion_runtime, *core_lib);
+  register_exception_reduction_op(legion_runtime, core_lib);
+
+  register_legate_core_projection_functors(legion_runtime, core_lib);
+
+  register_legate_core_sharding_functors(legion_runtime, core_lib);
 
   if (!Core::standalone)
     Core::retrieve_tunable(Legion::Runtime::get_context(), legion_runtime, core_lib);
@@ -501,7 +393,7 @@
 
 class FieldManager {
  public:
-  FieldManager(Runtime* runtime, const Domain& shape, LegateTypeCode code);
+  FieldManager(Runtime* runtime, const Domain& shape, Type::Code code);
 
  public:
   std::shared_ptr<LogicalRegionField> allocate_field();
@@ -511,7 +403,7 @@
  private:
   Runtime* runtime_;
   Domain shape_;
-  LegateTypeCode code_;
+  Type::Code code_;
   size_t field_size_;
 
  private:
@@ -520,16 +412,16 @@
 };
 
 struct field_size_fn {
-  template <LegateTypeCode CODE>
+  template <Type::Code CODE>
   size_t operator()()
   {
     return sizeof(legate_type_of<CODE>);
   }
 };
 
-static size_t get_field_size(LegateTypeCode code) { return type_dispatch(code, field_size_fn{}); }
-
-FieldManager::FieldManager(Runtime* runtime, const Domain& shape, LegateTypeCode code)
+static size_t get_field_size(Type::Code code) { return type_dispatch(code, field_size_fn{}); }
+
+FieldManager::FieldManager(Runtime* runtime, const Domain& shape, Type::Code code)
   : runtime_(runtime), shape_(shape), code_(code), field_size_(get_field_size(code))
 {
 }
@@ -581,8 +473,10 @@
 
 PartitionManager::PartitionManager(Runtime* runtime, const LibraryContext* context)
 {
-  num_pieces_       = runtime->get_tunable<int32_t>(context, LEGATE_CORE_TUNABLE_NUM_PIECES);
-  min_shard_volume_ = runtime->get_tunable<int64_t>(context, LEGATE_CORE_TUNABLE_MIN_SHARD_VOLUME);
+  auto mapper_id = context->get_mapper_id();
+  num_pieces_    = runtime->get_tunable<int32_t>(mapper_id, LEGATE_CORE_TUNABLE_NUM_PIECES);
+  min_shard_volume_ =
+    runtime->get_tunable<int64_t>(mapper_id, LEGATE_CORE_TUNABLE_MIN_SHARD_VOLUME);
 
   assert(num_pieces_ > 0);
   assert(min_shard_volume_ > 0);
@@ -762,9 +656,21 @@
 
 /*static*/ Runtime* Runtime::runtime_;
 
-Runtime::Runtime(Legion::Runtime* legion_runtime) : legion_runtime_(legion_runtime) {}
-
-Runtime::~Runtime() {}
+namespace {
+
+constexpr uint32_t CUSTOM_TYPE_UID_BASE = 1000;
+
+}  // namespace
+
+Runtime::Runtime(Legion::Runtime* legion_runtime)
+  : legion_runtime_(legion_runtime), next_type_uid_(CUSTOM_TYPE_UID_BASE)
+{
+}
+
+Runtime::~Runtime()
+{
+  for (auto& [_, context] : libraries_) delete context;
+}
 
 LibraryContext* Runtime::find_library(const std::string& library_name,
                                       bool can_fail /*=false*/) const
@@ -777,7 +683,7 @@
     } else
       return nullptr;
   }
-  return finder->second.get();
+  return finder->second;
 }
 
 LibraryContext* Runtime::create_library(const std::string& library_name,
@@ -791,11 +697,55 @@
 
   log_legate.debug("Library %s is created", library_name.c_str());
   if (nullptr == mapper) mapper = std::make_unique<mapping::DefaultMapper>();
-  auto context     = std::make_unique<LibraryContext>(library_name, config, std::move(mapper));
-  auto raw_context = context.get();
-  libraries_[library_name] = std::move(context);
-  return raw_context;
-}
+  auto context             = new LibraryContext(library_name, config, std::move(mapper));
+  libraries_[library_name] = context;
+  return context;
+}
+
+uint32_t Runtime::get_type_uid() { return next_type_uid_++; }
+
+void Runtime::record_reduction_operator(int32_t type_uid, int32_t op_kind, int32_t legion_op_id)
+{
+#ifdef DEBUG_LEGATE
+  log_legate.debug("Record reduction op (type_uid: %d, op_kind: %d, legion_op_id: %d)",
+                   type_uid,
+                   op_kind,
+                   legion_op_id);
+#endif
+  auto key    = std::make_pair(type_uid, op_kind);
+  auto finder = reduction_ops_.find(key);
+  if (finder != reduction_ops_.end()) {
+    std::stringstream ss;
+    ss << "Reduction op " << op_kind << " already exists for type " << type_uid;
+    throw std::invalid_argument(std::move(ss).str());
+  }
+  reduction_ops_.emplace(std::make_pair(key, legion_op_id));
+}
+
+int32_t Runtime::find_reduction_operator(int32_t type_uid, int32_t op_kind) const
+{
+  auto key    = std::make_pair(type_uid, op_kind);
+  auto finder = reduction_ops_.find(key);
+  if (reduction_ops_.end() == finder) {
+#ifdef DEBUG_LEGATE
+    log_legate.debug("Can't find reduction op (type_uid: %d, op_kind: %d)", type_uid, op_kind);
+#endif
+    std::stringstream ss;
+    ss << "Reduction op " << op_kind << " does not exist for type " << type_uid;
+    throw std::invalid_argument(std::move(ss).str());
+  }
+#ifdef DEBUG_LEGATE
+  log_legate.debug(
+    "Found reduction op %d (type_uid: %d, op_kind: %d)", finder->second, type_uid, op_kind);
+#endif
+  return finder->second;
+}
+
+void Runtime::enter_callback() { in_callback_ = true; }
+
+void Runtime::exit_callback() { in_callback_ = false; }
+
+bool Runtime::is_in_callback() const { return in_callback_; }
 
 void Runtime::post_startup_initialization(Legion::Context legion_context)
 {
@@ -842,14 +792,14 @@
   for (auto& op : operations) op->launch(strategy.get());
 }
 
-LogicalStore Runtime::create_store(LegateTypeCode code, int32_t dim)
+LogicalStore Runtime::create_store(Type::Code code, int32_t dim)
 {
   auto storage = std::make_shared<detail::Storage>(dim, code);
   return LogicalStore(std::make_shared<detail::LogicalStore>(std::move(storage)));
 }
 
 LogicalStore Runtime::create_store(std::vector<size_t> extents,
-                                   LegateTypeCode code,
+                                   Type::Code code,
                                    bool optimize_scalar /*=false*/)
 {
   auto storage = std::make_shared<detail::Storage>(extents, code, optimize_scalar);
@@ -860,14 +810,14 @@
 {
   Shape extents{1};
   auto future  = create_future(scalar.ptr(), scalar.size());
-  auto storage = std::make_shared<detail::Storage>(extents, scalar.code(), future);
+  auto storage = std::make_shared<detail::Storage>(extents, scalar.type().code, future);
   return LogicalStore(std::make_shared<detail::LogicalStore>(std::move(storage)));
 }
 
 uint64_t Runtime::get_unique_store_id() { return next_store_id_++; }
 
 std::shared_ptr<LogicalRegionField> Runtime::create_region_field(const Shape& extents,
-                                                                 LegateTypeCode code)
+                                                                 Type::Code code)
 {
   DomainPoint lo, hi;
   hi.dim = lo.dim = static_cast<int32_t>(extents.size());
@@ -882,7 +832,7 @@
 
 std::shared_ptr<LogicalRegionField> Runtime::import_region_field(Legion::LogicalRegion region,
                                                                  Legion::FieldID field_id,
-                                                                 LegateTypeCode code)
+                                                                 Type::Code code)
 {
   // TODO: This is a blocking operation. We should instead use index sapces as keys to field
   // managers
@@ -931,7 +881,7 @@
   }
 }
 
-FieldManager* Runtime::find_or_create_field_manager(const Domain& shape, LegateTypeCode code)
+FieldManager* Runtime::find_or_create_field_manager(const Domain& shape, Type::Code code)
 {
   auto key    = std::make_pair(shape, code);
   auto finder = field_managers_.find(key);
