--- conflicted
+++ resolved
@@ -14,14 +14,11 @@
  *
  */
 
-<<<<<<< HEAD
 #include <algorithm>
 #include <cmath>
 
+#include "core/comm/comm.h"
 #include "core/data/logical_store.h"
-=======
-#include "core/comm/comm.h"
->>>>>>> 71b17e11
 #include "core/mapping/core_mapper.h"
 #include "core/partitioning/partition.h"
 #include "core/partitioning/partitioner.h"
@@ -84,14 +81,9 @@
   const char* empty_task = getenv("LEGATE_EMPTY_TASK");
   if (empty_task != nullptr && atoi(empty_task) > 0) use_empty_task = true;
 
-<<<<<<< HEAD
-/*static*/ cublasContext* Core::get_cublas(void)
-{
-  const Processor executing_processor = Processor::get_executing_processor();
-  CUDALibraries& lib                  = get_cuda_libraries(executing_processor, true /*check*/);
-  return lib.get_cublas();
-}
-#endif
+  const char* sync_stream_view = getenv("LEGATE_SYNC_STREAM_VIEW");
+  if (sync_stream_view != nullptr && atoi(sync_stream_view) > 0) synchronize_stream_view = true;
+}
 
 static void toplevel_task(const Legion::Task* task,
                           const std::vector<PhysicalRegion>& regions,
@@ -104,31 +96,11 @@
   if (nullptr == Core::main_fn) {
     log_legate.error(
       "No main function was provided. Please register one with 'legate::set_main_function'.");
-    LEGATE_ABORT
+    LEGATE_ABORT;
   }
 
   auto args = Legion::Runtime::get_input_args();
   Core::main_fn(args.argc, args.argv);
-}
-
-static void initialize_cpu_resource_task(const Legion::Task* task,
-                                         const std::vector<PhysicalRegion>& regions,
-                                         Context ctx,
-                                         Legion::Runtime* runtime)
-{
-  // Nothing to do here yet...
-}
-
-static void finalize_cpu_resource_task(const Legion::Task* task,
-                                       const std::vector<PhysicalRegion>& regions,
-                                       Context ctx,
-                                       Legion::Runtime* runtime)
-{
-  // Nothing to do here yet...
-=======
-  const char* sync_stream_view = getenv("LEGATE_SYNC_STREAM_VIEW");
-  if (sync_stream_view != nullptr && atoi(sync_stream_view) > 0) synchronize_stream_view = true;
->>>>>>> 71b17e11
 }
 
 static ReturnValues extract_scalar_task(const Legion::Task* task,
@@ -144,35 +116,7 @@
   return ReturnValues({values[idx]});
 }
 
-<<<<<<< HEAD
-#ifdef LEGATE_USE_CUDA
-static void initialize_gpu_resource_task(const Legion::Task* task,
-                                         const std::vector<PhysicalRegion>& regions,
-                                         Context ctx,
-                                         Legion::Runtime* runtime)
-{
-  const LegateResource resource = *((const LegateResource*)task->args);
-  switch (resource) {
-    case LEGATE_CORE_RESOURCE_CUBLAS: {
-      // This call will initialize cublas
-      Core::get_cublas();
-      break;
-    }
-    // TODO: implement support for other libraries
-    case LEGATE_CORE_RESOURCE_CUDNN:
-    case LEGATE_CORE_RESOURCE_CUDF:
-    case LEGATE_CORE_RESOURCE_CUML:
-    default: LEGATE_ABORT
-  }
-}
-
-static void finalize_gpu_resource_task(const Legion::Task* task,
-                                       const std::vector<PhysicalRegion>& regions,
-                                       Context ctx,
-                                       Legion::Runtime* runtime)
-=======
 /*static*/ void Core::shutdown(void)
->>>>>>> 71b17e11
 {
   // Nothing to do here yet...
 }
@@ -204,24 +148,11 @@
                                 Legion::Runtime* runtime,
                                 const LibraryContext& context)
 {
-<<<<<<< HEAD
   const TaskID toplevel_task_id  = context.get_task_id(LEGATE_CORE_TOPLEVEL_TASK_ID);
   const char* toplevel_task_name = "Legate Core Toplevel Task";
   runtime->attach_name(
     toplevel_task_id, toplevel_task_name, false /*mutable*/, true /*local only*/);
 
-  const TaskID initialize_task_id  = context.get_task_id(LEGATE_CORE_INITIALIZE_TASK_ID);
-  const char* initialize_task_name = "Legate Core Resource Initialization";
-  runtime->attach_name(
-    initialize_task_id, initialize_task_name, false /*mutable*/, true /*local only*/);
-
-  const TaskID finalize_task_id  = context.get_task_id(LEGATE_CORE_FINALIZE_TASK_ID);
-  const char* finalize_task_name = "Legate Core Resource Finalization";
-  runtime->attach_name(
-    finalize_task_id, finalize_task_name, false /*mutable*/, true /*local only*/);
-
-=======
->>>>>>> 71b17e11
   const TaskID extract_scalar_task_id  = context.get_task_id(LEGATE_CORE_EXTRACT_SCALAR_TASK_ID);
   const char* extract_scalar_task_name = "core::extract_scalar";
   runtime->attach_name(
@@ -235,7 +166,6 @@
     return registrar;
   };
 
-<<<<<<< HEAD
   // Register the task variant for both CPUs and GPUs
   {
     TaskVariantRegistrar registrar(toplevel_task_id, toplevel_task_name);
@@ -246,17 +176,6 @@
     registrar.global_registration = false;
     runtime->register_task_variant<toplevel_task>(registrar, LEGATE_CPU_VARIANT);
   }
-  {
-    auto registrar = make_registrar(initialize_task_id, initialize_task_name, Processor::LOC_PROC);
-    runtime->register_task_variant<initialize_cpu_resource_task>(registrar, LEGATE_CPU_VARIANT);
-  }
-  {
-    auto registrar = make_registrar(finalize_task_id, finalize_task_name, Processor::LOC_PROC);
-    runtime->register_task_variant<finalize_cpu_resource_task>(registrar, LEGATE_CPU_VARIANT);
-  }
-=======
-  // Register the task variants
->>>>>>> 71b17e11
   {
     auto registrar =
       make_registrar(extract_scalar_task_id, extract_scalar_task_name, Processor::LOC_PROC);
@@ -597,7 +516,7 @@
   if (libraries_.end() == finder) {
     if (!can_fail) {
       log_legate.error("Library %s does not exist", library_name.c_str());
-      LEGATE_ABORT
+      LEGATE_ABORT;
     } else
       return nullptr;
   }
@@ -609,7 +528,7 @@
 {
   if (libraries_.find(library_name) != libraries_.end()) {
     log_legate.error("Library %s already exists", library_name.c_str());
-    LEGATE_ABORT
+    LEGATE_ABORT;
   }
 
   log_legate.debug("Library %s is created", library_name.c_str());
@@ -806,8 +725,8 @@
   if (registered_projections_.end() != finder) return finder->second;
 
   auto proj_id = core_context_->get_projection_id(next_projection_id_++);
-  legate_register_projection_functor(
-    src_ndim, static_cast<int32_t>(dims.size()), key.second.data(), proj_id);
+  legate_register_affine_projection_functor(
+    src_ndim, static_cast<int32_t>(dims.size()), key.second.data(), nullptr, nullptr, proj_id);
   registered_projections_[key] = proj_id;
 
   return proj_id;
