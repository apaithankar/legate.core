--- conflicted
+++ resolved
@@ -22,12 +22,9 @@
 #include "core/data/logical_store.h"
 #include "core/data/logical_store_detail.h"
 #include "core/mapping/core_mapper.h"
-<<<<<<< HEAD
+#include "core/mapping/default_mapper.h"
 #include "core/partitioning/partition.h"
 #include "core/partitioning/partitioner.h"
-=======
-#include "core/mapping/default_mapper.h"
->>>>>>> 77e0fb74
 #include "core/runtime/context.h"
 #include "core/runtime/launcher.h"
 #include "core/runtime/projection.h"
@@ -179,53 +176,13 @@
   LEGATE_ABORT;
 }
 
-<<<<<<< HEAD
 /*static*/ void Core::retrieve_tunable(Legion::Context legion_context,
                                        Legion::Runtime* legion_runtime,
                                        LibraryContext* context)
 {
   auto fut = legion_runtime->select_tunable_value(
-    legion_context, LEGATE_CORE_TUNABLE_HAS_SOCKET_MEM, context->get_mapper_id(0));
+    legion_context, LEGATE_CORE_TUNABLE_HAS_SOCKET_MEM, context->get_mapper_id());
   Core::has_socket_mem = fut.get_result<bool>();
-=======
-Runtime::Runtime() {}
-
-LibraryContext* Runtime::find_library(const std::string& library_name,
-                                      bool can_fail /*=false*/) const
-{
-  auto finder = libraries_.find(library_name);
-  if (libraries_.end() == finder) {
-    if (!can_fail) {
-      log_legate.error("Library %s does not exist", library_name.c_str());
-      LEGATE_ABORT;
-    } else
-      return nullptr;
-  }
-  return finder->second.get();
-}
-
-LibraryContext* Runtime::create_library(const std::string& library_name,
-                                        const ResourceConfig& config,
-                                        std::unique_ptr<mapping::Mapper> mapper)
-{
-  if (libraries_.find(library_name) != libraries_.end()) {
-    log_legate.error("Library %s already exists", library_name.c_str());
-    LEGATE_ABORT;
-  }
-
-  log_legate.debug("Library %s is created", library_name.c_str());
-  if (nullptr == mapper) mapper = std::make_unique<mapping::DefaultMapper>();
-  auto context     = std::make_unique<LibraryContext>(library_name, config, std::move(mapper));
-  auto raw_context = context.get();
-  libraries_[library_name] = std::move(context);
-  return raw_context;
-}
-
-/*static*/ Runtime* Runtime::get_runtime()
-{
-  static Runtime runtime;
-  return &runtime;
->>>>>>> 77e0fb74
 }
 
 void register_legate_core_tasks(Legion::Machine machine,
@@ -292,14 +249,13 @@
   // We register one sharding functor for each new projection functor
   config.max_shardings     = LEGATE_CORE_MAX_FUNCTOR_ID;
   config.max_reduction_ops = LEGATE_CORE_MAX_REDUCTION_OP_ID;
-<<<<<<< HEAD
 
   auto runtime  = Runtime::get_runtime();
   auto core_lib = runtime->create_library(core_library_name, config);
 
   register_legate_core_tasks(machine, legion_runtime, *core_lib);
 
-  register_legate_core_mapper(machine, legion_runtime, *core_lib);
+  register_legate_core_mapper(machine, legion_runtime, core_lib);
 
   register_exception_reduction_op(legion_runtime, *core_lib);
 
@@ -323,7 +279,7 @@
 
   auto core_lib = runtime->find_library(core_library_name);
   legion_runtime->set_top_level_task_id(core_lib->get_task_id(LEGATE_CORE_TOPLEVEL_TASK_ID));
-  legion_runtime->set_top_level_task_mapper_id(core_lib->get_mapper_id(0));
+  legion_runtime->set_top_level_task_mapper_id(core_lib->get_mapper_id());
 
   Core::parse_config();
 }
@@ -649,10 +605,7 @@
 
 Runtime::Runtime(Legion::Runtime* legion_runtime) : legion_runtime_(legion_runtime) {}
 
-Runtime::~Runtime()
-{
-  for (auto& pair : libraries_) delete pair.second;
-}
+Runtime::~Runtime() {}
 
 LibraryContext* Runtime::find_library(const std::string& library_name,
                                       bool can_fail /*=false*/) const
@@ -665,11 +618,12 @@
     } else
       return nullptr;
   }
-  return finder->second;
+  return finder->second.get();
 }
 
 LibraryContext* Runtime::create_library(const std::string& library_name,
-                                        const ResourceConfig& config)
+                                        const ResourceConfig& config,
+                                        std::unique_ptr<mapping::Mapper> mapper)
 {
   if (libraries_.find(library_name) != libraries_.end()) {
     log_legate.error("Library %s already exists", library_name.c_str());
@@ -677,9 +631,11 @@
   }
 
   log_legate.debug("Library %s is created", library_name.c_str());
-  auto context             = new LibraryContext(library_name, config);
-  libraries_[library_name] = context;
-  return context;
+  if (nullptr == mapper) mapper = std::make_unique<mapping::DefaultMapper>();
+  auto context     = std::make_unique<LibraryContext>(library_name, config, std::move(mapper));
+  auto raw_context = context.get();
+  libraries_[library_name] = std::move(context);
+  return raw_context;
 }
 
 void Runtime::post_startup_initialization(Legion::Context legion_context)
@@ -792,7 +748,7 @@
     Legion::RegionRequirement req(region, READ_WRITE, EXCLUSIVE, region);
     req.add_field(field_id);
 
-    auto mapper_id = context->get_mapper_id(0);
+    auto mapper_id = context->get_mapper_id();
     // TODO: We need to pass the metadata about logical store
     Legion::InlineLauncher launcher(req, mapper_id);
     pr = legion_runtime_->map_region(legion_context_, launcher);
@@ -943,30 +899,13 @@
                                             future_map,
                                             reduction_op,
                                             false /*deterministic*/,
-                                            core_context_->get_mapper_id(0));
+                                            core_context_->get_mapper_id());
 }
 
 void Runtime::issue_execution_fence(bool block /*=false*/)
 {
   auto future = legion_runtime_->issue_execution_fence(legion_context_);
   if (block) future.wait();
-=======
-  auto core_lib            = Runtime::get_runtime()->create_library(core_library_name, config);
-
-  register_legate_core_tasks(machine, runtime, *core_lib);
-
-  register_legate_core_mapper(machine, runtime, core_lib);
-
-  register_exception_reduction_op(runtime, *core_lib);
-
-  register_legate_core_projection_functors(runtime, *core_lib);
-
-  register_legate_core_sharding_functors(runtime, *core_lib);
-
-  auto fut = runtime->select_tunable_value(
-    Legion::Runtime::get_context(), LEGATE_CORE_TUNABLE_HAS_SOCKET_MEM, core_lib->get_mapper_id());
-  Core::has_socket_mem = fut.get_result<bool>();
->>>>>>> 77e0fb74
 }
 
 Legion::ProjectionID Runtime::get_projection(int32_t src_ndim, const proj::SymbolicPoint& point)
