/* Copyright 2023 NVIDIA Corporation
 *
 * Licensed under the Apache License, Version 2.0 (the "License");
 * you may not use this file except in compliance with the License.
 * You may obtain a copy of the License at
 *
 *     http://www.apache.org/licenses/LICENSE-2.0
 *
 * Unless required by applicable law or agreed to in writing, software
 * distributed under the License is distributed on an "AS IS" BASIS,
 * WITHOUT WARRANTIES OR CONDITIONS OF ANY KIND, either express or implied.
 * See the License for the specific language governing permissions and
 * limitations under the License.
 *
 */

#pragma once

// Useful for IDEs
#include "core/runtime/context.h"

namespace legate::detail {

#ifndef REALM_COMPILER_IS_NVCC

template <typename REDOP>
void register_reduction_callback(const Legion::RegistrationCallbackArgs& args)
{
  auto legion_redop_id = *static_cast<const int32_t*>(args.buffer.get_ptr());
  Legion::Runtime::register_reduction_op<REDOP>(legion_redop_id);
}

<<<<<<< HEAD
#else   // ifndef REALM_COMPILER_IS_NVCC
=======
}  // namespace detail

template <typename REDOP>
int32_t LibraryContext::register_reduction_operator(int32_t redop_id)
{
  int32_t legion_redop_id = get_reduction_op_id(redop_id);
#ifdef LEGATE_USE_CUDA
  log_legate.error("Reduction operators must be registered in a .cu file when CUDA is enabled");
  LEGATE_ABORT;
#endif
  Legion::Runtime::perform_registration_callback(
    detail::register_reduction_callback<REDOP>,
    Legion::UntypedBuffer(&legion_redop_id, sizeof(int32_t)),
    true /*global*/);

  return legion_redop_id;
}

#else  // ifndef REALM_COMPILER_IS_NVCC
>>>>>>> 7dce037a

template <typename T>
class CUDAReductionOpWrapper : public T {
 public:
  static const bool has_cuda_reductions = true;

  template <bool EXCLUSIVE>
  __device__ static void apply_cuda(typename T::LHS& lhs, typename T::RHS rhs)
  {
    T::template apply<EXCLUSIVE>(lhs, rhs);
  }

  template <bool EXCLUSIVE>
  __device__ static void fold_cuda(typename T::LHS& lhs, typename T::RHS rhs)
  {
    T::template fold<EXCLUSIVE>(lhs, rhs);
  }
};

template <typename REDOP>
void register_reduction_callback(const Legion::RegistrationCallbackArgs& args)
{
  auto legion_redop_id = *static_cast<const int32_t*>(args.buffer.get_ptr());
  Legion::Runtime::register_reduction_op(
    legion_redop_id,
    Realm::ReductionOpUntyped::create_reduction_op<detail::CUDAReductionOpWrapper<REDOP>>(),
    nullptr,
    nullptr,
    false);
}

#endif  // ifndef REALM_COMPILER_IS_NVCC

}  // namespace legate::detail

namespace legate {

template <typename REDOP>
int32_t LibraryContext::register_reduction_operator(int32_t redop_id)
{
  int32_t legion_redop_id = get_reduction_op_id(redop_id);
#if defined(LEGATE_USE_CUDA) && !defined(REALM_COMPILER_IS_NVCC)
  log_legate.error("Reduction operators must be registered in a .cu file when CUDA is enabled");
  LEGATE_ABORT;
#endif
  perform_callback(detail::register_reduction_callback<REDOP>,
                   Legion::UntypedBuffer(&legion_redop_id, sizeof(int32_t)));
  return legion_redop_id;
}

}  // namespace legate<|MERGE_RESOLUTION|>--- conflicted
+++ resolved
@@ -30,29 +30,7 @@
   Legion::Runtime::register_reduction_op<REDOP>(legion_redop_id);
 }
 
-<<<<<<< HEAD
-#else   // ifndef REALM_COMPILER_IS_NVCC
-=======
-}  // namespace detail
-
-template <typename REDOP>
-int32_t LibraryContext::register_reduction_operator(int32_t redop_id)
-{
-  int32_t legion_redop_id = get_reduction_op_id(redop_id);
-#ifdef LEGATE_USE_CUDA
-  log_legate.error("Reduction operators must be registered in a .cu file when CUDA is enabled");
-  LEGATE_ABORT;
-#endif
-  Legion::Runtime::perform_registration_callback(
-    detail::register_reduction_callback<REDOP>,
-    Legion::UntypedBuffer(&legion_redop_id, sizeof(int32_t)),
-    true /*global*/);
-
-  return legion_redop_id;
-}
-
 #else  // ifndef REALM_COMPILER_IS_NVCC
->>>>>>> 7dce037a
 
 template <typename T>
 class CUDAReductionOpWrapper : public T {
