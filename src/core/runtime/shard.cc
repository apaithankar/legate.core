--- conflicted
+++ resolved
@@ -151,11 +151,7 @@
                                                      Legion::ProjectionID proj_id)
 {
   auto runtime = Legion::Runtime::get_runtime();
-<<<<<<< HEAD
-  legate::callback_args_t args{shard_id, proj_id};
-=======
   legate::ShardingCallbackArgs args{shard_id, proj_id};
->>>>>>> 02bb2be5
   {
     const std::lock_guard<std::mutex> lock(legate::functor_table_lock);
     legate::functor_id_table[proj_id] = shard_id;
