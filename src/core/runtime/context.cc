/* Copyright 2021-2022 NVIDIA Corporation
 *
 * Licensed under the Apache License, Version 2.0 (the "License");
 * you may not use this file except in compliance with the License.
 * You may obtain a copy of the License at
 *
 *     http://www.apache.org/licenses/LICENSE-2.0
 *
 * Unless required by applicable law or agreed to in writing, software
 * distributed under the License is distributed on an "AS IS" BASIS,
 * WITHOUT WARRANTIES OR CONDITIONS OF ANY KIND, either express or implied.
 * See the License for the specific language governing permissions and
 * limitations under the License.
 *
 */

#include "legion.h"

#include "core/data/buffer.h"
#include "core/data/scalar.h"
#include "core/data/store.h"
#include "core/mapping/base_mapper.h"
#include "core/runtime/context.h"
#include "core/runtime/runtime.h"
#include "core/utilities/deserializer.h"

#ifdef LEGATE_USE_CUDA
#include "core/cuda/cuda_help.h"
#endif

#include "mappers/logging_wrapper.h"

namespace legate {

LibraryContext::LibraryContext(const std::string& library_name, const ResourceConfig& config)
  : runtime_(Legion::Runtime::get_runtime()), library_name_(library_name)
{
  task_scope_ = ResourceScope(
    runtime_->generate_library_task_ids(library_name.c_str(), config.max_tasks), config.max_tasks);
  mapper_scope_ =
    ResourceScope(runtime_->generate_library_mapper_ids(library_name.c_str(), config.max_mappers),
                  config.max_mappers);
  redop_scope_ = ResourceScope(
    runtime_->generate_library_reduction_ids(library_name.c_str(), config.max_reduction_ops),
    config.max_reduction_ops);
  proj_scope_ = ResourceScope(
    runtime_->generate_library_projection_ids(library_name.c_str(), config.max_projections),
    config.max_projections);
  shard_scope_ = ResourceScope(
    runtime_->generate_library_sharding_ids(library_name.c_str(), config.max_shardings),
    config.max_shardings);
}

const std::string& LibraryContext::get_library_name() const { return library_name_; }

Legion::TaskID LibraryContext::get_task_id(int64_t local_task_id) const
{
  assert(task_scope_.valid());
  return task_scope_.translate(local_task_id);
}

Legion::MapperID LibraryContext::get_mapper_id(int64_t local_mapper_id) const
{
  assert(mapper_scope_.valid());
  return mapper_scope_.translate(local_mapper_id);
}

Legion::ReductionOpID LibraryContext::get_reduction_op_id(int64_t local_redop_id) const
{
  assert(redop_scope_.valid());
  return redop_scope_.translate(local_redop_id);
}

Legion::ProjectionID LibraryContext::get_projection_id(int64_t local_proj_id) const
{
  if (local_proj_id == 0)
    return 0;
  else {
    assert(proj_scope_.valid());
    return proj_scope_.translate(local_proj_id);
  }
}

Legion::ShardingID LibraryContext::get_sharding_id(int64_t local_shard_id) const
{
  assert(shard_scope_.valid());
  return shard_scope_.translate(local_shard_id);
}

int64_t LibraryContext::get_local_task_id(Legion::TaskID task_id) const
{
  assert(task_scope_.valid());
  return task_scope_.invert(task_id);
}

int64_t LibraryContext::get_local_mapper_id(Legion::MapperID mapper_id) const
{
  assert(mapper_scope_.valid());
  return mapper_scope_.invert(mapper_id);
}

int64_t LibraryContext::get_local_reduction_op_id(Legion::ReductionOpID redop_id) const
{
  assert(redop_scope_.valid());
  return redop_scope_.invert(redop_id);
}

int64_t LibraryContext::get_local_projection_id(Legion::ProjectionID proj_id) const
{
  if (proj_id == 0)
    return 0;
  else {
    assert(proj_scope_.valid());
    return proj_scope_.invert(proj_id);
  }
}

int64_t LibraryContext::get_local_sharding_id(Legion::ShardingID shard_id) const
{
  assert(shard_scope_.valid());
  return shard_scope_.invert(shard_id);
}

bool LibraryContext::valid_task_id(Legion::TaskID task_id) const
{
  return task_scope_.in_scope(task_id);
}

bool LibraryContext::valid_mapper_id(Legion::MapperID mapper_id) const
{
  return mapper_scope_.in_scope(mapper_id);
}

bool LibraryContext::valid_reduction_op_id(Legion::ReductionOpID redop_id) const
{
  return redop_scope_.in_scope(redop_id);
}

bool LibraryContext::valid_projection_id(Legion::ProjectionID proj_id) const
{
  return proj_scope_.in_scope(proj_id);
}

bool LibraryContext::valid_sharding_id(Legion::ShardingID shard_id) const
{
  return shard_scope_.in_scope(shard_id);
}

<<<<<<< HEAD
void LibraryContext::record_task_name(int64_t local_task_id, const std::string& task_name)
{
  task_names_[local_task_id] = task_name;
}

const std::string& LibraryContext::get_task_name(int64_t local_task_id) const
{
  auto finder = task_names_.find(local_task_id);
  assert(task_names_.end() != finder);
  return finder->second;
}

void LibraryContext::register_mapper(mapping::BaseMapper* mapper, int64_t local_mapper_id) const
=======
void LibraryContext::register_mapper(std::unique_ptr<mapping::LegateMapper> mapper,
                                     int64_t local_mapper_id) const
>>>>>>> 02bb2be5
{
  auto base_mapper = new legate::mapping::BaseMapper(
    std::move(mapper), runtime_, Realm::Machine::get_machine(), *this);
  Legion::Mapping::Mapper* legion_mapper = base_mapper;
  if (Core::log_mapping_decisions)
    legion_mapper = new Legion::Mapping::LoggingWrapper(base_mapper, &base_mapper->logger);
  runtime_->add_mapper(get_mapper_id(local_mapper_id), legion_mapper);
}

TaskContext::TaskContext(const Legion::Task* task,
                         const std::vector<Legion::PhysicalRegion>& regions,
                         Legion::Context context,
                         Legion::Runtime* runtime)
  : task_(task), regions_(regions), context_(context), runtime_(runtime)
{
  TaskDeserializer dez(task, regions);
  inputs_     = dez.unpack<std::vector<Store>>();
  outputs_    = dez.unpack<std::vector<Store>>();
  reductions_ = dez.unpack<std::vector<Store>>();
  scalars_    = dez.unpack<std::vector<Scalar>>();

  can_raise_exception_ = dez.unpack<bool>();

  bool insert_barrier = false;
  Legion::PhaseBarrier arrival, wait;
  if (task->is_index_space) {
    insert_barrier = dez.unpack<bool>();
    if (insert_barrier) {
      arrival = dez.unpack<Legion::PhaseBarrier>();
      wait    = dez.unpack<Legion::PhaseBarrier>();
    }
    comms_ = dez.unpack<std::vector<comm::Communicator>>();
  }
  // For reduction tree cases, some input stores may be mapped to NO_REGION
  // when the number of subregions isn't a multiple of the chosen radix.
  // To simplify the programming mode, we filter out those "invalid" stores out.
  if (task_->tag == LEGATE_CORE_TREE_REDUCE_TAG) {
    std::vector<Store> inputs;
    for (auto& input : inputs_)
      if (input.valid()) inputs.push_back(std::move(input));
    inputs_.swap(inputs);
  }

  // CUDA drivers < 520 have a bug that causes deadlock under certain circumstances
  // if the application has multiple threads that launch blocking kernels, such as
  // NCCL all-reduce kernels. This barrier prevents such deadlock by making sure
  // all CUDA driver calls from Realm are done before any of the GPU tasks starts
  // making progress.
  if (insert_barrier) {
    arrival.arrive();
    wait.wait();
  }
#ifdef LEGATE_USE_CUDA
  // If the task is running on a GPU and there is at least one scalar store for reduction,
  // we need to wait for all the host-to-device copies for initialization to finish
  if (Processor::get_executing_processor().kind() == Processor::Kind::TOC_PROC)
    for (auto& reduction : reductions_)
      if (reduction.is_future()) {
        CHECK_CUDA(cudaDeviceSynchronize());
        break;
      }
#endif
}

bool TaskContext::is_single_task() const { return !task_->is_index_space; }

DomainPoint TaskContext::get_task_index() const { return task_->index_point; }

Domain TaskContext::get_launch_domain() const { return task_->index_domain; }

void TaskContext::make_all_unbound_stores_empty()
{
  for (auto& output : outputs_)
    if (output.is_output_store()) output.make_empty();
}

ReturnValues TaskContext::pack_return_values() const
{
  auto return_values = get_return_values();
  if (can_raise_exception_) {
    ReturnedException exn{};
    return_values.push_back(exn.pack());
  }
  return ReturnValues(std::move(return_values));
}

ReturnValues TaskContext::pack_return_values_with_exception(int32_t index,
                                                            const std::string& error_message) const
{
  auto return_values = get_return_values();
  if (can_raise_exception_) {
    ReturnedException exn(index, error_message);
    return_values.push_back(exn.pack());
  }
  return ReturnValues(std::move(return_values));
}

std::vector<ReturnValue> TaskContext::get_return_values() const
{
  size_t num_unbound_outputs = 0;
  std::vector<ReturnValue> return_values;

  for (auto& output : outputs_) {
    if (!output.is_output_store()) continue;
    return_values.push_back(output.pack_weight());
    ++num_unbound_outputs;
  }
  for (auto& output : outputs_) {
    if (!output.is_future()) continue;
    return_values.push_back(output.pack());
  }
  for (auto& reduction : reductions_) {
    if (!reduction.is_future()) continue;
    return_values.push_back(reduction.pack());
  }

  // If this is a reduction task, we do sanity checks on the invariants
  // the Python code relies on.
  if (task_->tag == LEGATE_CORE_TREE_REDUCE_TAG) {
    if (return_values.size() != 1 || num_unbound_outputs != 1) {
      legate::log_legate.error("Reduction tasks must have only one unbound output and no others");
      LEGATE_ABORT;
    }
  }

  return std::move(return_values);
}

}  // namespace legate<|MERGE_RESOLUTION|>--- conflicted
+++ resolved
@@ -146,7 +146,6 @@
   return shard_scope_.in_scope(shard_id);
 }
 
-<<<<<<< HEAD
 void LibraryContext::record_task_name(int64_t local_task_id, const std::string& task_name)
 {
   task_names_[local_task_id] = task_name;
@@ -159,11 +158,8 @@
   return finder->second;
 }
 
-void LibraryContext::register_mapper(mapping::BaseMapper* mapper, int64_t local_mapper_id) const
-=======
 void LibraryContext::register_mapper(std::unique_ptr<mapping::LegateMapper> mapper,
                                      int64_t local_mapper_id) const
->>>>>>> 02bb2be5
 {
   auto base_mapper = new legate::mapping::BaseMapper(
     std::move(mapper), runtime_, Realm::Machine::get_machine(), *this);
