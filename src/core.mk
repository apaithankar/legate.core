--- conflicted
+++ resolved
@@ -72,10 +72,7 @@
 									core/legate_c.h                 \
 									core/comm/communicator.h        \
 									core/comm/coll.h                \
-<<<<<<< HEAD
-=======
 									core/comm/pthread_barrier.h     \
->>>>>>> 873875f7
 									core/cuda/cuda_help.h           \
 									core/cuda/stream_pool.h         \
 									core/data/allocator.h           \
