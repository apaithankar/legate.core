--- conflicted
+++ resolved
@@ -214,11 +214,7 @@
     shutil.rmtree(temp_dir)
 
 
-<<<<<<< HEAD
 def install_legion(legion_src_dir, branch, commit="96777114"):
-=======
-def install_legion(legion_src_dir, branch, commit="36851ec7"):
->>>>>>> 7a4f00c0
     print("Legate is installing Legion into a local directory...")
     # For now all we have to do is clone legion since we build it with Legate
     git_clone(
@@ -238,11 +234,7 @@
     )
 
 
-<<<<<<< HEAD
 def update_legion(legion_src_dir, branch, commit="96777114"):
-=======
-def update_legion(legion_src_dir, branch, commit="36851ec7"):
->>>>>>> 7a4f00c0
     # Make sure we are on the right branch for single/multi-node
     git_update(legion_src_dir, branch=branch, commit=commit)
 
