#!/usr/bin/env bash

build_legate_conda_package() {
    set -xeuo pipefail;

    local python_version="${PYTHON_VERSION:-}";

    if [ -z "${python_version}" ]; then
        python_version="$(python3 --version 2>&1 | cut -d' ' -f2 | cut -d'.' -f3 --complement)";
    fi

    local conda_build_args=();
    conda_build_args+=(--override-channels);
    conda_build_args+=(-c conda-forge);
    conda_build_args+=(-c nvidia);
    conda_build_args+=(--croot /tmp/conda-croot/legate_core);
    conda_build_args+=(--numpy 1.22);
    conda_build_args+=(--python ${python_version});
    conda_build_args+=(--no-test);
    conda_build_args+=(--no-verify);
    conda_build_args+=(--no-build-id);
    conda_build_args+=("--build-id-pat=''");
    conda_build_args+=(--no-include-recipe);
    conda_build_args+=(--no-anaconda-upload);
    conda_build_args+=(--output-folder /tmp/conda-build/legate_core);

    GPU_ENABLED=true
    [ "${USE_CUDA:-}" = "OFF" ] && GPU_ENABLED=false

    if [[ ${LEGATE_CORE_CMAKE_PRESET} == *debug* ]]; then
      debug_enabled=true
    else
      debug_enabled=false
    fi

    conda_build_args+=(--variants "{gpu_enabled:${GPU_ENABLED},python:${python_version},debug_enabled:${debug_enabled}}");

    rm -rf /tmp/legate;
    cp -ar ~/legate /tmp/legate;
    rm -rf /tmp/conda-croot/legate_core;
    mkdir -p /tmp/conda-croot/legate_core;
    rm -rf /tmp/conda-build/legate_core;
    mkdir -p /tmp/conda-build/legate_core;

    # Synthesize new legate_core conda-build build.sh script

    cat <<EOF > /tmp/legate/conda/conda-build/conda_build_config.yaml
numpy:
  - 1.22
python:
  - "${python_version}"
numpy_version:
  - ">=1.22"
use_local_path:
  - "true"
gpu_enabled:
  - "${GPU_ENABLED}"
<<<<<<< HEAD
debug_enabled:
  - "${debug_enabled}"
=======
debug_build:
  - "false"
>>>>>>> a4b5430e
cmake_version:
  - ">=3.20.1,!=3.23.0"
package_version:
  - "$(git -C /tmp/legate describe --abbrev=0 --tags | sed 's/[a-zA-Z]//g' | cut -d '.' -f -2).00"
EOF

    cat <<EOF > /tmp/legate/conda/conda-build/build.sh
# Install legate_core C++ libs
tar -C "\$PREFIX" --exclude="*.a" --strip-components=1 -xf /tmp/out/legate_core-*-Linux.tar.gz;
sed -E -i "s@$HOME/\.conda/envs/legate@\$PREFIX@g" "\$PREFIX/share/Legion/cmake/LegionConfigCommon.cmake";
sed -E -i "s@$HOME/legate/build/${LEGATE_CORE_CMAKE_PRESET}/_CPack_Packages/Linux/TGZ/legate_core-(.*)-Linux@\$PREFIX@g" "\$SP_DIR/legion_canonical_cffi.py";

# Install legate_core Python wheel
pip install --no-deps --root / --prefix "\$PREFIX" /tmp/out/legate_core-*.whl;

# Legion leaves .egg-info files, which confuses conda trying to pick up the information
# Remove them so legate-core is the only egg-info file added.
rm -rf "\$SP_DIR"/legion*egg-info;
EOF

    git -C /tmp/legate add .;
    git -C /tmp/legate commit --allow-empty --allow-empty-message -n -m "";

    # Build legate_core conda package
    CUDA=${CUDA_VERSION_MAJOR}.${CUDA_VERSION_MINOR} \
    conda mambabuild ${conda_build_args[@]} /tmp/legate/conda/conda-build;

    git -C /tmp/legate reset --hard HEAD~1;

    rm -rf /tmp/legate;

    cp /tmp/conda-build/legate_core/linux-64/legate-*.tar.bz2 /tmp/out/;

    { set +x; } 2>/dev/null;
}

(build_legate_conda_package "$@");<|MERGE_RESOLUTION|>--- conflicted
+++ resolved
@@ -55,13 +55,8 @@
   - "true"
 gpu_enabled:
   - "${GPU_ENABLED}"
-<<<<<<< HEAD
 debug_enabled:
   - "${debug_enabled}"
-=======
-debug_build:
-  - "false"
->>>>>>> a4b5430e
 cmake_version:
   - ">=3.20.1,!=3.23.0"
 package_version:
